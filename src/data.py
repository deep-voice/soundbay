--- conflicted
+++ resolved
@@ -17,14 +17,9 @@
     class for storing and loading data.
     '''
     def __init__(self, data_path, metadata_path, augmentations, augmentations_p, preprocessors,
-<<<<<<< HEAD
                  seq_length=1, len_buffer=0.1, data_sample_rate=44100, sample_rate=44100, mode="train",
-                 equalize_data=False, slice_flag=False, metadata_by_split=False):
-=======
-                 seq_length=1, len_buffer=0.1, data_sample_rate=44100, sample_rate=44100,
-                 margin_ratio=0.5, mode="train",
-                 equalize_data=False, slice_flag=False):
->>>>>>> 824e8d5c
+                 equalize_data=False, slice_flag=False, margin_ratio=0.5,
+                 metadata_by_split=False):
         """
         __init__ method initiates ClassifierDataset instance:
         Input:
