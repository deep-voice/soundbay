--- conflicted
+++ resolved
@@ -10,13 +10,9 @@
 from pathlib import Path
 from typing import Union
 from tqdm import tqdm
-<<<<<<< HEAD
 import pandas as pd
 import re
-=======
-from omegaconf import OmegaConf
-
->>>>>>> fc1af210
+
 
 def load_audio(filepath: str, sr: int, max_val=0.9):
     """
@@ -319,7 +315,7 @@
         s3_client.upload_file(upload_file, bucket_name, upload_file.replace(current_global, object_global))
 
 
-<<<<<<< HEAD
+# <<<<<<< feature/EDA_script
 def raven_to_df_annotations(annotations_path: str,
                              recording_path: str,
                              positive_tag_names: list = ['w','sc']):
@@ -424,8 +420,8 @@
     non_overlap = pd.concat(non_overlap)
     non_overlap['call_length'] = non_overlap['end_time'] - non_overlap['begin_time']
     return non_overlap
-=======
-
+
+  
 def merge_with_checkpoint(run_args, checkpoint_args):
     """
     Merge into current args the needed arguments from checkpoint
@@ -443,5 +439,4 @@
     run_args.data.test_dataset.seq_length = checkpoint_args.data.train_dataset.seq_length
     run_args.data.sample_rate = checkpoint_args.data.sample_rate
     OmegaConf.set_struct(run_args, True)
-    return run_args
->>>>>>> fc1af210
+    return run_args