import librosa
import numpy as np
import torch
import soundfile as sf
from sklearn import metrics
from unittest.mock import Mock
<<<<<<< HEAD
from omegaconf import OmegaConf

=======
import boto3
from pathlib import Path
from typing import Union
from tqdm import tqdm
>>>>>>> 065ab7f2

def load_audio(filepath: str, sr: int, max_val=0.9):
    """
    load audio signal from file using librosa load function, and normalize the vector
    Args:
        filepath: location of audio file directory
        sr: sampling rate
        max_val: maximum value for normalization

    Returns:

    """
    audio, sr = librosa.core.load(filepath, sr)
    return norm_audio(audio, max_val)


def norm_audio(audio, max_val=0.9):
    """
    This function normalizes audio segment to a specified value range
    Args:
        audio: signal vector to be normalized
        max_val: maximum value

    Returns:
        normalized audio vector
    """
    if max_val:
        if len(audio.shape) == 2:
            audio = audio / audio.abs().max(dim=1)[0].view(-1, 1) * max_val
        elif len(audio.shape) == 1:
            audio = audio / np.max([audio.max(), abs(audio.min())]) * max_val
        else:
            raise Exception('accepts only dims == 1 or 2!')
    return audio


def write_torch_audio(filename, audio_tensor, sr):
    audio_tensor = audio_tensor.detach().squeeze().cpu().numpy()
    sf.write(filename, audio_tensor, sr)


class LossMeter(object):
    """
    A class for managing the losses for all the epochs
    """
    def __init__(self, name):
        """
        __init__ function initializes the loss meter
        Input:
            name: the name of the meter - string
        """
        self.name = name
        self.losses = []

    def reset(self):
        self.losses = []

    def add(self, val):
        self.losses.append(val)

    def summarize_epoch(self):
        if self.losses:
            return np.mean(self.losses)
        else:
            return 0

    def sum(self):
        return sum(self.losses)


class Logger:
    """
    A class for computing performance metrics, logging them and displaying them throughout the train
    """
    def __init__(self,
                 log_writer=Mock()
                 ):
        """
        __init__ initializes the logger and all the associated arrays and variables
        Input:
            log_writer: such as wandb, tensorboard etc.
        """
        self.log_writer = log_writer
        self.loss_meter_train, self.loss_meter_val = {}, {}
        self.loss_meter_keys = ['loss']
        self.init_losses_meter()
        self.pred_list = []
        self.label_list = []
        self.metrics_dict = {'accuracy': [], 'f1score': [], 'precision': [], 'recall': []}

    def log(self, log_num: int, flag: str):
        """logging losses using writer"""
        for key in self.loss_meter_keys:
            if flag == 'train':
                self.log_writer.log({f"{key}_train":
                                           self.loss_meter_train[key].summarize_epoch()}, step=log_num)
            elif flag == 'val':
                self.log_writer.log({f"{key}_val":
                                           self.loss_meter_val[key].summarize_epoch()}, step=log_num)

    def init_losses_meter(self):
        for key in self.loss_meter_keys:
            self.loss_meter_train[key] = LossMeter(key)
            self.loss_meter_val[key] = LossMeter(key)

    def reset_losses(self):
        for key in self.loss_meter_keys:
            self.loss_meter_train[key].reset()
            self.loss_meter_val[key].reset()

    def update_losses(self, loss, flag):
        losses = [loss]
        for key, current_loss in zip(self.loss_meter_keys, losses):
            if flag == 'train':
                self.loss_meter_train[key].add(current_loss.data.cpu().numpy().mean())
            elif flag == 'val':
                self.loss_meter_val[key].add(current_loss.data.cpu().numpy().mean())
            else:
                raise ValueError('accept train or flag only!')

    def update_predictions(self, pred_tuple):
        """update prediction and label list from current batch/iteration"""
        _, predicted = torch.max(pred_tuple[0].data, 1)
        label = pred_tuple[1].data
        self.pred_list += predicted.cpu().numpy().tolist()  # add current batch prediction to full epoch pred list
        self.label_list += label.cpu().numpy().tolist()

    def calc_metrics(self, epoch):
        """calculates metrics, saves to tensorboard log & flush prediction list"""
        self.metrics_dict = self.get_metrics_dict(self.label_list, self.pred_list)
        self.log_writer.log({'Accuracy': self.metrics_dict['accuracy']}, step=epoch)
        self.log_writer.log({'f1score': self.metrics_dict['f1score']}, step=epoch)
        self.log_writer.log({'precision': self.metrics_dict['precision']}, step=epoch)
        self.log_writer.log({'recall': self.metrics_dict['recall']}, step=epoch)
        self.pred_list = []  # flush
        self.label_list = []

    @staticmethod
    def get_metrics_dict(label_list, pred_list):
        """calculate the metrics comparing the predictions to the ground-truth labels, and return them in dict format"""
        accuracy = metrics.accuracy_score(label_list, pred_list)  # calculate accuracy using sklearn.metrics
        f1score = metrics.f1_score(label_list, pred_list)
        precision = metrics.precision_score(label_list, pred_list)
        recall = metrics.recall_score(label_list, pred_list)
        metrics_dict = {'accuracy': accuracy, 'f1score': f1score, 'precision': precision, 'recall': recall}
        return metrics_dict


class LibrosaMelSpectrogram:
    """
    Defining and computing a mel-spectrogram transform using pre-defined parameters
    Input:
        init args:
            sr: sample rate
            n_mels: number of mel frequency bins
            fmin: minimum frequency
        call args:
            sample: audio segment vector
    Output:
        melspectrogram: numpy array with size n_mels*t (signal length)
    """
    def __init__(self, sr, n_mels, fmin):
        self.sr = sr
        self.n_mels = n_mels
        self.n_fft = n_mels*20
        self.hop_length = int(sr / n_mels)
        self.fmin = fmin
        self.fmax = sr//2

    def __call__(self,  sample):
        slice_len = 1
        sample_numpy = sample.numpy().ravel() # convert to numpy and flatten
        melspectrogram = librosa.feature.melspectrogram(sample_numpy, sr=self.sr, n_mels=self.n_mels, n_fft=self.n_fft,
                                                        hop_length=self.hop_length, fmin=self.fmin, fmax=self.fmax)
        return melspectrogram


class LibrosaPcen:
    """
    Defining and computing pcen (Per-Channel Energy Normalization) transform using pre-defined parameters
    Input:
        init args:
            sr: sample rate
            n_mels: number of mel-frequency bins
            fmin: minimum frequency
        call args:
            sample: audio segment vector
    Output:
         pcen: per-channel energy normalized version of signal - torch tensor
    """
    def __init__(self, sr, n_mels, fmin):
        self.sr = sr
        self.n_mels = n_mels
        self.slice_len = 1
        self.hop_length = int(self.sr / (self.n_mels / self.slice_len))
        self.fmin = fmin
        self.fmax = sr//2


    # sample,
    def __call__(self,  sample, gain=0.6, bias=0.1, power=0.2, time_constant=0.4, eps=1e-9):
        hop_length = int(self.sr / (self.n_mels / self.slice_len))
        pcen_librosa = librosa.core.pcen(sample, sr=self.sr, hop_length=self.hop_length, gain=gain, bias=bias, power=power,
                                         time_constant=time_constant, eps=eps)
        pcen_librosa = np.expand_dims(pcen_librosa, 0)  # expand dims to greyscale


        return torch.from_numpy(pcen_librosa).float()


class App:
    '''
    Class to be used as a global params and states handler across the project
    '''
    class _App:
        def __init__(self, args):
            self.args = args
            self.states = {}

    @classmethod
    def init(cls, args):
        App.inner = App._App(args)

    def __getattr__(self, item):
        return getattr(self.inner, item)


app = App()


<<<<<<< HEAD
def merge_with_checkpoint(run_args, checkpoint_args):
    """
    Merge into current args the needed arguments from checkpoint
    Right now we select the specific modules needed, can make it more generic if we'll see the need for it
    Input:
        run_args: dict_config of run args
        checkpoint_args: dict_config of checkpoint args
    Output:
        run_args: updated dict_config of run args
    """

    OmegaConf.set_struct(run_args, False)
    run_args.model = checkpoint_args.model
    run_args.data.test_dataset.preprocessors = checkpoint_args.data.train_dataset.preprocessors
    run_args.data.sample_rate = checkpoint_args.data.sample_rate
    OmegaConf.set_struct(run_args, True)
    return run_args
=======
def walk(input_path):
    """
    helper function to yield folder's file content
    Input:
        input_path: the path of the folder
    Output:
        generator of files in directory tree
    """
    for p in Path(input_path).iterdir():
        if p.is_dir():
            yield from walk(p)
            continue
        yield p.resolve()


def upload_experiment_to_s3(experiment_id: str,
                            dir_path: Union[Path,str],
                            bucket_name: str,
                            include_parent: bool = True):
    """
    Uploads the experiment folder to s3 bucket
    Input:
        experiment_id: id of the experiment, taken usually from wandb logger
        dir_path: path to the experiment directory
        bucket_name: name of the desired bucket path
        include_parent: flag to include the parent of the experiment folder while saving to s3
    """
    dir_path = Path(dir_path)
    assert dir_path.is_dir(), 'should upload experiments as directories to s3!'
    object_global = f'{experiment_id}/{dir_path.parent.name}/{dir_path.name}' if include_parent \
        else f'{experiment_id}/{dir_path.name}'
    current_global = str(dir_path.resolve())
    upload_files = list(walk(dir_path))
    s3_client = boto3.client('s3')
    for upload_file in tqdm(upload_files):
        upload_file = str(upload_file)
        s3_client.upload_file(upload_file, bucket_name, upload_file.replace(current_global, object_global))
>>>>>>> 065ab7f2
<|MERGE_RESOLUTION|>--- conflicted
+++ resolved
@@ -4,15 +4,12 @@
 import soundfile as sf
 from sklearn import metrics
 from unittest.mock import Mock
-<<<<<<< HEAD
-from omegaconf import OmegaConf
-
-=======
 import boto3
 from pathlib import Path
 from typing import Union
 from tqdm import tqdm
->>>>>>> 065ab7f2
+from omegaconf import OmegaConf
+
 
 def load_audio(filepath: str, sr: int, max_val=0.9):
     """
@@ -243,25 +240,6 @@
 app = App()
 
 
-<<<<<<< HEAD
-def merge_with_checkpoint(run_args, checkpoint_args):
-    """
-    Merge into current args the needed arguments from checkpoint
-    Right now we select the specific modules needed, can make it more generic if we'll see the need for it
-    Input:
-        run_args: dict_config of run args
-        checkpoint_args: dict_config of checkpoint args
-    Output:
-        run_args: updated dict_config of run args
-    """
-
-    OmegaConf.set_struct(run_args, False)
-    run_args.model = checkpoint_args.model
-    run_args.data.test_dataset.preprocessors = checkpoint_args.data.train_dataset.preprocessors
-    run_args.data.sample_rate = checkpoint_args.data.sample_rate
-    OmegaConf.set_struct(run_args, True)
-    return run_args
-=======
 def walk(input_path):
     """
     helper function to yield folder's file content
@@ -299,4 +277,23 @@
     for upload_file in tqdm(upload_files):
         upload_file = str(upload_file)
         s3_client.upload_file(upload_file, bucket_name, upload_file.replace(current_global, object_global))
->>>>>>> 065ab7f2
+
+
+
+def merge_with_checkpoint(run_args, checkpoint_args):
+    """
+    Merge into current args the needed arguments from checkpoint
+    Right now we select the specific modules needed, can make it more generic if we'll see the need for it
+    Input:
+        run_args: dict_config of run args
+        checkpoint_args: dict_config of checkpoint args
+    Output:
+        run_args: updated dict_config of run args
+    """
+
+    OmegaConf.set_struct(run_args, False)
+    run_args.model = checkpoint_args.model
+    run_args.data.test_dataset.preprocessors = checkpoint_args.data.train_dataset.preprocessors
+    run_args.data.sample_rate = checkpoint_args.data.sample_rate
+    OmegaConf.set_struct(run_args, True)
+    return run_args