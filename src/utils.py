--- conflicted
+++ resolved
@@ -4,15 +4,11 @@
 import soundfile as sf
 from sklearn import metrics
 from unittest.mock import Mock
-<<<<<<< HEAD
+from omegaconf import OmegaConf
 import boto3
 from pathlib import Path
 from typing import Union
 from tqdm import tqdm
-=======
-from omegaconf import OmegaConf
-
->>>>>>> b37554bb
 
 def load_audio(filepath: str, sr: int, max_val=0.9):
     """
@@ -243,7 +239,25 @@
 app = App()
 
 
-<<<<<<< HEAD
+def merge_with_checkpoint(run_args, checkpoint_args):
+    """
+    Merge into current args the needed arguments from checkpoint
+    Right now we select the specific modules needed, can make it more generic if we'll see the need for it
+    Input:
+        run_args: dict_config of run args
+        checkpoint_args: dict_config of checkpoint args
+    Output:
+        run_args: updated dict_config of run args
+    """
+
+    OmegaConf.set_struct(run_args, False)
+    run_args.model = checkpoint_args.model
+    run_args.data.test_dataset.preprocessors = checkpoint_args.data.train_dataset.preprocessors
+    run_args.data.sample_rate = checkpoint_args.data.sample_rate
+    OmegaConf.set_struct(run_args, True)
+    return run_args
+
+
 def walk(input_path):
     """
     helper function to yield folder's file content
@@ -280,23 +294,4 @@
     s3_client = boto3.client('s3')
     for upload_file in tqdm(upload_files):
         upload_file = str(upload_file)
-        s3_client.upload_file(upload_file, bucket_name, upload_file.replace(current_global, object_global))
-=======
-def merge_with_checkpoint(run_args, checkpoint_args):
-    """
-    Merge into current args the needed arguments from checkpoint
-    Right now we select the specific modules needed, can make it more generic if we'll see the need for it
-    Input:
-        run_args: dict_config of run args
-        checkpoint_args: dict_config of checkpoint args
-    Output:
-        run_args: updated dict_config of run args
-    """
-
-    OmegaConf.set_struct(run_args, False)
-    run_args.model = checkpoint_args.model
-    run_args.data.test_dataset.preprocessors = checkpoint_args.data.train_dataset.preprocessors
-    run_args.data.sample_rate = checkpoint_args.data.sample_rate
-    OmegaConf.set_struct(run_args, True)
-    return run_args
->>>>>>> b37554bb
+        s3_client.upload_file(upload_file, bucket_name, upload_file.replace(current_global, object_global))