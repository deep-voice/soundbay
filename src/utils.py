--- conflicted
+++ resolved
@@ -97,8 +97,7 @@
     """
 
     def __init__(self,
-                 log_writer=Mock(),
-                 debug_mode=False
+                 log_writer=Mock()
                  ):
         """
         __init__ initializes the logger and all the associated arrays and variables
@@ -113,7 +112,6 @@
         self.pred_proba_list = []
         self.label_list = []
         self.metrics_dict = {'accuracy': [], 'f1score': [], 'precision': [], 'recall': [], 'auc': []}
-        self.debug_mode = debug_mode
 
     def log(self, log_num: int, flag: str):
         """logging losses using writer"""
@@ -161,16 +159,15 @@
         self.log_writer.log({'f1score': self.metrics_dict['f1score']}, step=epoch)
         self.log_writer.log({'precision': self.metrics_dict['precision']}, step=epoch)
         self.log_writer.log({'recall': self.metrics_dict['recall']}, step=epoch)
-        if not self.debug_mode:
-            self.log_writer.log({'auc': self.metrics_dict['auc']}, step=epoch)
-            self.log_writer.log(
-                {'ROC Curve': wandb.plot.roc_curve(self.label_list, pred_proba_array, labels=['Noise', 'Call'])},
-                step=epoch
-            )
-            self.log_writer.log(
-                {'PR Curve': wandb.plot.pr_curve(self.label_list, pred_proba_array, labels=['Noise', 'Call'])},
-                step=epoch
-            )
+        self.log_writer.log({'auc': self.metrics_dict['auc']}, step=epoch)
+        self.log_writer.log(
+            {'ROC Curve': wandb.plot.roc_curve(self.label_list, pred_proba_array, labels=['Noise', 'Call'])},
+            step=epoch
+        )
+        self.log_writer.log(
+            {'PR Curve': wandb.plot.pr_curve(self.label_list, pred_proba_array, labels=['Noise', 'Call'])},
+            step=epoch
+        )
         self.pred_list = []  # flush
         self.label_list = []
         self.pred_proba_list = []
@@ -442,12 +439,8 @@
     for k, v in d.items():
         new_key = parent_key + sep + k if parent_key else k
         if isinstance(v, collectionsAbc.MutableMapping):
-<<<<<<< HEAD
+            #items.extend(flatten(v, new_key, sep=sep).items())
             items.update(flatten(v, new_key, sep=sep))
-=======
-            items.extend(flatten(v, new_key, sep=sep).items())
-            #items.update(flatten(v, new_key, sep=sep))
->>>>>>> d99113b0
         else:
             items.update({new_key: v})
     return dict(items)
