--- conflicted
+++ resolved
@@ -7,17 +7,6 @@
 import dropbox
 from tqdm import tqdm
 
-<<<<<<< HEAD
-# Dropbox API access token
-
-# Amit Token
-# DROPBOX_ACCESS_TOKEN = "INSERT_YOUR_TOKEN_HERE"
-# Dropbox folder path to upload in amit's example
-# DROPBOX_FOLDER_PATH = '/2021-ManateeAcousticsDeepVoice/Placencia/wav'
-
-
-=======
->>>>>>> 7bab9776
 ACCESS_KEY = os.environ.get("AWS_ACCESS_KEY_ID")
 SECRET_KEY = os.environ.get("AWS_SECRET_ACCESS_KEY")
 BUCKET_NAME = "deepvoice-user-uploads"
