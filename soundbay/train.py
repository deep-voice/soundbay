
"""
Main training loop
--------------------
This script main.py constitutes the main training loop.
main function is wrapped with hydra @main wrapper which contains all the configuration and variables needed
to run the main training loop (models, data paths,
augmentations, preprocessing etc..) - for more details about hydra package
configuration please refer to https://hydra.cc/

The configuration files are located in ./soundbay/conf folder and it's possible to overwrite specific arguments
using the command line when running main.py (e.g. "main.py experiment.debug=True")

* prior to running this script make sure to define the data paths, annotations and output accordingly
* make sure to install all the packages stated in the requirements.txt file prior to running this script

"""
import torch
from torch.utils.data import DataLoader, WeightedRandomSampler
import wandb
from functools import partial
from pathlib import Path
import hydra
from hydra.utils import instantiate

import random
from unittest.mock import Mock
import os
from soundbay.utils.app import App
from soundbay.utils.logging import Logger, flatten, get_experiment_name
from soundbay.utils.checkpoint_utils import upload_experiment_to_s3
from soundbay.trainers import Trainer



def modeling(
    trainer,
    device,
    batch_size,
    num_workers,
    train_dataset_args,
    val_dataset_args,
    optimizer_args,
    scheduler_args,
    model_args,
    logger,
    freeze_layers_for_finetune,
    equalize_data
):
    """
    modeling function takes all the variables and parameters defined in the main script
    (either through hydra configuration files or overwritten in the command line
    , instantiates them and starts a training on the relevant model chosen

    input:
    trainer - a Trainer object class instance as defined in trainers.py
    device - device (cpu\ gpu)
    batch_size - int
    num_workers - number of workers
    train_dataset_args - train dataset arguments taken from the configuration files/ overwritten
    val_dataset_args - val dataset arguments taken from the configuration files/ overwritten
    optimizer_args - optimizer  arguments taken from the configuration files/ overwritten
    scheduler_args - scheduler arguments taken from the configuration files/ overwritten
    model_args - model arguments taken from the configuration files/ overwritten
    logger - logger arguments taken from the configuration files/ overwritten
    equalize_data - Boolean argument for data equalization - given frequency of each class`

    """
    # Set paths and create dataset
    train_dataset = instantiate(train_dataset_args)
    val_dataset = instantiate(val_dataset_args)

    # Define model and device for training
    model = instantiate(model_args)
    model.to(device)

    # Assert number of labels in the dataset and the number of labels in the model
    assert model_args.num_classes == len(train_dataset.items_per_classes) == len(val_dataset.items_per_classes), \
    "Num of classes in model and the datasets must be equal, check your configs and your dataset labels!!"

    # Add model watch to WANDB
    logger.log_writer.watch(model)

    # Define dataloader for training and validation datasets as well as optimizers arguments
    if equalize_data:
        sampler = WeightedRandomSampler(train_dataset.samples_weight, len(train_dataset)) 
    else:
        sampler = None
    train_dataloader = DataLoader(
            dataset=train_dataset,
            sampler=sampler,
            shuffle=sampler is None,
            batch_size=batch_size,
            num_workers=num_workers,
            pin_memory=True,
        )
    val_dataloader = DataLoader(
            dataset=val_dataset,
            batch_size=batch_size,
            shuffle=False,
            num_workers=num_workers,
            pin_memory=True,
        )

    optimizer = instantiate(optimizer_args, model.parameters())
    scheduler = instantiate(scheduler_args, optimizer)

    # Add the rest of the parameters to trainer instance
    _trainer = trainer(
        model=model,
        train_dataloader=train_dataloader,
        val_dataloader=val_dataloader,
        optimizer=optimizer,
        scheduler=scheduler,
        logger=logger
    )

    # Freeze layers if required (optim.freeze_layers_for_finetune==True)
    if freeze_layers_for_finetune:
        model.freeze_layers()

    # Commence training

    _trainer.train()

    return


# TODO check how to use hydra without path override
@hydra.main(config_name="runs/main", config_path="conf")
def main(args):

    # Set logger
    _logger = wandb if not args.experiment.debug else Mock()
    experiment_name = get_experiment_name(args)
    _logger.init(project="finding_willy", name=experiment_name, group=args.experiment.group_name,
                 id=args.experiment.run_id, resume=args.experiment.checkpoint.resume)
<<<<<<< HEAD
=======

>>>>>>> dbbe759b
    # Set device
    if not torch.cuda.is_available():
        print('CPU!!!!!!!!!!!')
        device = torch.device("cpu")
    else:
        print('GPU!!!!!!!!!')
        device = torch.device("cuda")

    # Convert filepaths, convenient if you wish to use relative paths
    working_dirpath = Path(hydra.utils.get_original_cwd())
    output_dirpath = Path.cwd()
    os.chdir(working_dirpath)

    # Define checkpoint
    if args.experiment.checkpoint.path:
        checkpoint = working_dirpath / args.experiment.checkpoint.path
        assert checkpoint.exists(), 'Checkpoint does not exists!'
    else:
        checkpoint = None

    # Logging
    logger = Logger(_logger, debug_mode=args.experiment.debug, artifacts_upload_limit=args.experiment.artifacts_upload_limit)
    flattenArgs = flatten(args)
    logger.log_writer.config.update(flattenArgs)
    App.init(args)

    # Define criterion
    criterion = instantiate(args.model.criterion)

    # Seed script
    if args.experiment.manual_seed is None:
        args.experiment.manual_seed = random.randint(1, 10000)
    random.seed(args.experiment.manual_seed)
    torch.manual_seed(args.experiment.manual_seed)

    # Finetune
    if args.optim.freeze_layers_for_finetune is None:
        args.optim.freeze_layers_for_finetune = False
    if args.optim.freeze_layers_for_finetune:
        print('The model is in finetune mode!')

    # instantiate Trainer class with parameters "meta" parameters
    trainer_partial = partial(
        Trainer,
        device=device,
        epochs=args.optim.epochs,
        debug=args.experiment.debug,
        criterion=criterion,
        checkpoint=checkpoint,
        output_path=output_dirpath,
        load_optimizer_state=args.experiment.checkpoint.load_optimizer_state,
        label_names=args.data.label_names,
    )
    # modeling function for training
    modeling(
        trainer=trainer_partial,
        device=device,
        batch_size=args.data.batch_size,
        num_workers=args.data.num_workers,
        train_dataset_args=args.data.train_dataset,
        val_dataset_args=args.data.val_dataset,
        optimizer_args=args.optim.optimizer,
        scheduler_args=args.optim.scheduler,
        model_args=args.model.model,
        logger=logger,
        freeze_layers_for_finetune=args.optim.freeze_layers_for_finetune,
        equalize_data=args.experiment.equalize_data
    )

    if args.experiment.bucket_name and not args.experiment.debug:
        upload_experiment_to_s3(experiment_id=logger.log_writer.run.id, dir_path=output_dirpath,
                                bucket_name=args.experiment.bucket_name, include_parent=True, logger=logger)
        

if __name__ == "__main__":
    main()<|MERGE_RESOLUTION|>--- conflicted
+++ resolved
@@ -83,7 +83,7 @@
 
     # Define dataloader for training and validation datasets as well as optimizers arguments
     if equalize_data:
-        sampler = WeightedRandomSampler(train_dataset.samples_weight, len(train_dataset)) 
+        sampler = WeightedRandomSampler(train_dataset.samples_weight, len(train_dataset))
     else:
         sampler = None
     train_dataloader = DataLoader(
@@ -135,10 +135,6 @@
     experiment_name = get_experiment_name(args)
     _logger.init(project="finding_willy", name=experiment_name, group=args.experiment.group_name,
                  id=args.experiment.run_id, resume=args.experiment.checkpoint.resume)
-<<<<<<< HEAD
-=======
-
->>>>>>> dbbe759b
     # Set device
     if not torch.cuda.is_available():
         print('CPU!!!!!!!!!!!')
