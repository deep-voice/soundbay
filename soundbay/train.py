--- conflicted
+++ resolved
@@ -186,12 +186,8 @@
         criterion=criterion,
         checkpoint=checkpoint,
         output_path=output_dirpath,
-<<<<<<< HEAD
-        load_optimizer_state=args.experiment.checkpoint.load_optimizer_state
-=======
         load_optimizer_state=args.experiment.checkpoint.load_optimizer_state,
         label_names=args.data.label_names,
->>>>>>> ba2b73ce
     )
     # modeling function for training
     modeling(
