--- conflicted
+++ resolved
@@ -15,7 +15,7 @@
 * make sure to install all the packages stated in the requirements.txt file prior to running this script
 
 """
-
+import os
 import torch
 from torch.utils.data import DataLoader, WeightedRandomSampler
 import wandb
@@ -31,12 +31,9 @@
 from soundbay.utils.logging import Logger, flatten, get_experiment_name
 from soundbay.utils.checkpoint_utils import upload_experiment_to_s3
 from soundbay.trainers import Trainer
-<<<<<<< HEAD
 from slowfast.models.build import build_model
-=======
 from soundbay.conf_dict import models_dict, criterion_dict, datasets_dict, optim_dict, scheduler_dict
 import string
->>>>>>> 77824efc
 
 
 def modeling(
@@ -95,14 +92,14 @@
 
 
     # Define model and device for training
-<<<<<<< HEAD
-    model = instantiate(model_args)
-
+    model_args = dict(model_args)
+    mode_dual_pathways = model_args.pop('mode_dual_pathways')
+    model = models_dict[model_args.pop('_target_')](**model_args)
     # Assert number of labels in the dataset and the number of labels in the model
-    assert model_args.num_classes == len(train_dataset.items_per_classes) == len(val_dataset.items_per_classes), \
+    assert model_args['num_classes'] == len(train_dataset.items_per_classes) == len(val_dataset.items_per_classes), \
         "Num of classes in model and the datasets must be equal, check your configs and your dataset labels!!"
 
-    if True:
+    if mode_dual_pathways:
         print(f'mode_dual_pathways=True.\nReplacing the regular model with slow-fast dual stream model')
         print('please make sure to manualy insert you num_frames and num_frequencies into slowfast\'s config file')
         from slowfast.create_cfg import load_config_from_yaml
@@ -113,17 +110,6 @@
             "Num of classes in model and the datasets must be equal, check your configs and your dataset labels!!"
 
     model.to(device)
-=======
-    model_args = dict(model_args)
-    model = models_dict[model_args.pop('_target_')](**model_args)
-
-
-    model.to(device)
-
-    # Assert number of labels in the dataset and the number of labels in the model
-    assert model_args['num_classes'] == len(train_dataset.items_per_classes) == len(val_dataset.items_per_classes), \
-    "Num of classes in model and the datasets must be equal, check your configs and your dataset labels!!"
->>>>>>> 77824efc
 
     # Add model watch to WANDB
     logger.log_writer.watch(model)
@@ -176,18 +162,12 @@
 
 
 # TODO check how to use hydra without path override
-<<<<<<< HEAD
-@hydra.main(config_name=os.path.join("runs", "main_mel"), config_path="conf")
-def main(args):
-
-=======
-@hydra.main(config_name="/runs/main", config_path="conf", version_base='1.2')
+@hydra.main(config_name=os.path.join("runs", "main_mel"), config_path="conf", version_base='1.2')
 def main(validate_args) -> None:
     
     args = deepcopy(validate_args)
     OmegaConf.resolve(validate_args)
     Config(**validate_args)
->>>>>>> 77824efc
     # Set logger
     if args.experiment.debug:
         _logger = Mock()
