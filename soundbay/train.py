
"""
Main training loop
--------------------
This script main.py constitutes the main training loop.
main function is wrapped with hydra @main wrapper which contains all the configuration and variables needed
to run the main training loop (models, data paths,
augmentations, preprocessing etc..) - for more details about hydra package
configuration please refer to https://hydra.cc/

The configuration files are located in ./soundbay/conf folder and it's possible to overwrite specific arguments
using the command line when running main.py (e.g. "main.py experiment.debug=True")

* prior to running this script make sure to define the data paths, annotations and output accordingly
* make sure to install all the packages stated in the requirements.txt file prior to running this script

"""

import torch
from torch.utils.data import DataLoader, WeightedRandomSampler
import wandb
from functools import partial
from pathlib import Path
from omegaconf import OmegaConf 
from soundbay.utils.conf_validator import Config
import hydra
import random
from unittest.mock import Mock
from copy import deepcopy
from soundbay.utils.app import App
from soundbay.utils.logging import Logger, flatten, get_experiment_name
from soundbay.utils.checkpoint_utils import upload_experiment_to_s3
from soundbay.trainers import Trainer
from soundbay.conf_dict import models_dict, criterion_dict, datasets_dict, optim_dict, scheduler_dict
import string


def modeling(
    trainer,
    device,
    batch_size,
    num_workers,
    train_dataset_args,
    val_dataset_args,
    optimizer_args,
    scheduler_args,
    model_args,
    logger,
    freeze_layers_for_finetune,
    equalize_data
):
    """
    modeling function takes all the variables and parameters defined in the main script
    (either through hydra configuration files or overwritten in the command line
    , instantiates them and starts a training on the relevant model chosen

    input:
    trainer - a Trainer object class instance as defined in trainers.py
    device - device (cpu\ gpu)
    batch_size - int
    num_workers - number of workers
    train_dataset_args - train dataset arguments taken from the configuration files/ overwritten
    val_dataset_args - val dataset arguments taken from the configuration files/ overwritten
    optimizer_args - optimizer  arguments taken from the configuration files/ overwritten
    scheduler_args - scheduler arguments taken from the configuration files/ overwritten
    model_args - model arguments taken from the configuration files/ overwritten
    logger - logger arguments taken from the configuration files/ overwritten
    equalize_data - Boolean argument for data equalization - given frequency of each class`

    """
    # Set paths and create dataset

    train_dataset = datasets_dict[train_dataset_args['_target_']](data_path = train_dataset_args['data_path'],
    metadata_path=train_dataset_args['metadata_path'], augmentations=train_dataset_args['augmentations'],
    augmentations_p=train_dataset_args['augmentations_p'],
    preprocessors=train_dataset_args['preprocessors'],
    seq_length=train_dataset_args['seq_length'], data_sample_rate=train_dataset_args['data_sample_rate'],
    sample_rate=train_dataset_args['sample_rate'], margin_ratio=train_dataset_args['margin_ratio'],
    slice_flag=train_dataset_args['slice_flag'], mode=train_dataset_args['mode']
    )


    val_dataset = datasets_dict[val_dataset_args['_target_']](data_path = val_dataset_args['data_path'],
    metadata_path=val_dataset_args['metadata_path'], augmentations=val_dataset_args['augmentations'],
    augmentations_p=val_dataset_args['augmentations_p'],
    preprocessors=val_dataset_args['preprocessors'],
    seq_length=val_dataset_args['seq_length'], data_sample_rate=val_dataset_args['data_sample_rate'],
    sample_rate=val_dataset_args['sample_rate'], margin_ratio=val_dataset_args['margin_ratio'],
    slice_flag=val_dataset_args['slice_flag'], mode=val_dataset_args['mode']
    )


    # Define model and device for training
    model_args = dict(model_args)
    model = models_dict[model_args.pop('_target_')](**model_args)


    model.to(device)

    # Assert number of labels in the dataset and the number of labels in the model
    assert model_args['num_classes'] == len(train_dataset.items_per_classes) == len(val_dataset.items_per_classes), \
    "Num of classes in model and the datasets must be equal, check your configs and your dataset labels!!"

    # Add model watch to WANDB
    logger.log_writer.watch(model)

    # Define dataloader for training and validation datasets as well as optimizers arguments
    if equalize_data:
        sampler = WeightedRandomSampler(train_dataset.samples_weight, len(train_dataset)) 
    else:
        sampler = None
    train_dataloader = DataLoader(
            dataset=train_dataset,
            sampler=sampler,
            shuffle=sampler is None,
            batch_size=batch_size,
            num_workers=num_workers,
            pin_memory=True,
        )
    val_dataloader = DataLoader(
            dataset=val_dataset,
            batch_size=batch_size,
            shuffle=False,
            num_workers=num_workers,
            pin_memory=True,
        )

    optimizer_args = dict(optimizer_args)
    optimizer = optim_dict[optimizer_args.pop('_target_')](model.parameters(), **optimizer_args)

    scheduler = scheduler_dict[scheduler_args._target_](optimizer, gamma=scheduler_args['gamma'])

    # Add the rest of the parameters to trainer instance
    _trainer = trainer(
        model=model,
        train_dataloader=train_dataloader,
        val_dataloader=val_dataloader,
        optimizer=optimizer,
        scheduler=scheduler,
        logger=logger
    )

    # Freeze layers if required (optim.freeze_layers_for_finetune==True)
    if freeze_layers_for_finetune:
        model.freeze_layers()

    # Commence training

    _trainer.train()

    return


# TODO check how to use hydra without path override
@hydra.main(config_name="/runs/main", config_path="conf", version_base='1.2')
def main(validate_args) -> None:
    
<<<<<<< HEAD
    args = validate_args.copy()
    print(validate_args)
=======
    args = deepcopy(validate_args)
>>>>>>> edcdae0d
    OmegaConf.resolve(validate_args)
    Config(**validate_args)
    # Set logger
    if args.experiment.debug:
        _logger = Mock()
        _logger.run.id = ''.join(random.choices(string.ascii_lowercase + string.digits, k=8))
    else:
        _logger = wandb

    experiment_name = get_experiment_name(args)
    _logger.init(project="finding_willy", name=experiment_name, group=args.experiment.group_name,
                 id=args.experiment.run_id, resume=args.experiment.checkpoint.resume)

    # Set device
    if not torch.cuda.is_available():
        print('CPU!!!!!!!!!!!')
        device = torch.device("cpu")
    else:
        print('GPU!!!!!!!!!')
        device = torch.device("cuda")

    # Convert filepaths, convenient if you wish to use relative paths
    hydra_dirpath = Path(hydra.utils.get_original_cwd())
    working_dirpath = Path.cwd()
    assert working_dirpath == hydra_dirpath, "hydra is doing funky stuff with the paths again, check it out"
    output_dirpath = working_dirpath / f'../checkpoints/{_logger.run.id}'
    output_dirpath.mkdir(parents=True)
    OmegaConf.save(args, output_dirpath / 'args.yaml', resolve=False)  # we prefer to save the referenced version,
    # we can always resolve once we load the conf again

    # Define checkpoint
    if args.experiment.checkpoint.path:
        checkpoint = working_dirpath / args.experiment.checkpoint.path
        assert checkpoint.exists(), 'Checkpoint does not exists!'
    else:
        checkpoint = None

    # Logging
    logger = Logger(_logger, debug_mode=args.experiment.debug, artifacts_upload_limit=args.experiment.artifacts_upload_limit)
    flattenArgs = flatten(args)
    logger.log_writer.config.update(flattenArgs)
    App.init(args)

    # Define criterion
    # criterion = instantiate(args.model.criterion)
    if args.model.criterion._target_ == 'torch.nn.CrossEntropyLoss':
        criterion = criterion_dict[args.model.criterion._target_]
    
        # criterion = torch.nn.CrossEntropyLoss()

    # Seed script
    if args.experiment.manual_seed is None:
        args.experiment.manual_seed = random.randint(1, 10000)
    random.seed(args.experiment.manual_seed)
    torch.manual_seed(args.experiment.manual_seed)

    # Finetune
    if args.optim.freeze_layers_for_finetune is None:
        args.optim.freeze_layers_for_finetune = False
    if args.optim.freeze_layers_for_finetune:
        print('The model is in finetune mode!')

    # instantiate Trainer class with parameters "meta" parameters
    trainer_partial = partial(
        Trainer,
        device=device,
        epochs=args.optim.epochs,
        debug=args.experiment.debug,
        criterion=criterion,
        checkpoint=checkpoint,
        output_path=output_dirpath,
        load_optimizer_state=args.experiment.checkpoint.load_optimizer_state,
        label_names=args.data.label_names,
    )
    # modeling function for training
    modeling(
        trainer=trainer_partial,
        device=device,
        batch_size=args.data.batch_size,
        num_workers=args.data.num_workers,
        train_dataset_args=args.data.train_dataset,
        val_dataset_args=args.data.val_dataset,
        optimizer_args=args.optim.optimizer,
        scheduler_args=args.optim.scheduler,
        model_args=args.model.model,
        logger=logger,
        freeze_layers_for_finetune=args.optim.freeze_layers_for_finetune,
        equalize_data=args.experiment.equalize_data
    )

    if args.experiment.bucket_name and not args.experiment.debug:
        upload_experiment_to_s3(experiment_id=logger.log_writer.run.id, dir_path=output_dirpath,
                                bucket_name=args.experiment.bucket_name, include_parent=True, logger=logger)
        

if __name__ == "__main__":
    main()<|MERGE_RESOLUTION|>--- conflicted
+++ resolved
@@ -155,12 +155,7 @@
 @hydra.main(config_name="/runs/main", config_path="conf", version_base='1.2')
 def main(validate_args) -> None:
     
-<<<<<<< HEAD
-    args = validate_args.copy()
-    print(validate_args)
-=======
     args = deepcopy(validate_args)
->>>>>>> edcdae0d
     OmegaConf.resolve(validate_args)
     Config(**validate_args)
     # Set logger
