'''
Configuration dicts
-------
These dicts describe the allowed values of the soundbay framework
'''
<<<<<<< HEAD
from soundbay.models import ResNet1Channel, GoogleResNet50withPCEN, ChristophCNN, ResNet182D, Squeezenet2D, WAV2VEC2
=======
from soundbay.models import ResNet1Channel, GoogleResNet50withPCEN, ChristophCNN, ResNet182D, Squeezenet2D, EfficientNet2D
>>>>>>> e187a727
from soundbay.data import ClassifierDataset, InferenceDataset, NoBackGroundDataset
import torch
from audiomentations import PitchShift, BandStopFilter, TimeMask, TimeStretch

models_dict = {'models.ResNet1Channel': ResNet1Channel,
               'models.GoogleResNet50withPCEN': GoogleResNet50withPCEN,
               'models.ResNet182D': ResNet182D,
               'models.Squeezenet2D': Squeezenet2D,
               'models.ChristophCNN': ChristophCNN,
<<<<<<< HEAD
               'models.WAV2VEC2': WAV2VEC2}
=======
               'models.EfficientNet2D': EfficientNet2D}
>>>>>>> e187a727

datasets_dict = {'soundbay.data.ClassifierDataset': ClassifierDataset,
                 'soundbay.data.NoBackGroundDataset': NoBackGroundDataset,
                 'soundbay.data.InferenceDataset': InferenceDataset}

optim_dict = {'torch.optim.Adam': torch.optim.Adam, 'torch.optim.SGD': torch.optim.SGD}

scheduler_dict = {'torch.optim.lr_scheduler.ExponentialLR': torch.optim.lr_scheduler.ExponentialLR}

criterion_dict = {'torch.nn.CrossEntropyLoss': torch.nn.CrossEntropyLoss(),
                  'torch.nn.MSELoss': torch.nn.MSELoss()}

augmentations_dict = {'freq_shift': PitchShift,
                      'frequency_masking': BandStopFilter,
                      'time_masking': TimeMask,
                      'time_stretce': TimeStretch}<|MERGE_RESOLUTION|>--- conflicted
+++ resolved
@@ -3,11 +3,8 @@
 -------
 These dicts describe the allowed values of the soundbay framework
 '''
-<<<<<<< HEAD
-from soundbay.models import ResNet1Channel, GoogleResNet50withPCEN, ChristophCNN, ResNet182D, Squeezenet2D, WAV2VEC2
-=======
-from soundbay.models import ResNet1Channel, GoogleResNet50withPCEN, ChristophCNN, ResNet182D, Squeezenet2D, EfficientNet2D
->>>>>>> e187a727
+
+from soundbay.models import ResNet1Channel, GoogleResNet50withPCEN, ChristophCNN, ResNet182D, Squeezenet2D, EfficientNet2D, WAV2VEC2
 from soundbay.data import ClassifierDataset, InferenceDataset, NoBackGroundDataset
 import torch
 from audiomentations import PitchShift, BandStopFilter, TimeMask, TimeStretch
@@ -17,11 +14,8 @@
                'models.ResNet182D': ResNet182D,
                'models.Squeezenet2D': Squeezenet2D,
                'models.ChristophCNN': ChristophCNN,
-<<<<<<< HEAD
+               'models.EfficientNet2D': EfficientNet2D, 
                'models.WAV2VEC2': WAV2VEC2}
-=======
-               'models.EfficientNet2D': EfficientNet2D}
->>>>>>> e187a727
 
 datasets_dict = {'soundbay.data.ClassifierDataset': ClassifierDataset,
                  'soundbay.data.NoBackGroundDataset': NoBackGroundDataset,
