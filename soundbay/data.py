--- conflicted
+++ resolved
@@ -303,12 +303,9 @@
                 start_time = last_start_time
         data, _ = sf.read(str(path_to_file), start=start_time,
                           stop=start_time + requested_seq_length)
-<<<<<<< HEAD
-        if channel is not None and channel>1:
-=======
         if channel is not None and data.ndim > 1:
             assert channel > 0, f"channel as to be a positive integer, got {channel}"
->>>>>>> 2f7df3e8
+        if channel is not None and channel>1:
             data = data[:, channel - 1]
         elif channel is None and data.ndim > 1:
             data = data[:, 0] # when channel is not specified, take the first channel
@@ -538,7 +535,7 @@
         output:
         audio - pytorch tensor (1-D array)
         """
-        duration = sf.info(self.file_path).duration*self.data_sample_rate
+        duration = sf.info(self.file_path).duration
         stop_time = begin_time + int(self.seq_length * self.data_sample_rate)
         assert duration * self.data_sample_rate >= stop_time, f"trying to load audio from {begin_time} to {stop_time} but audio is only {duration} long"
         data, orig_sample_rate = sf.read(self.file_path, start=begin_time, stop=stop_time)
