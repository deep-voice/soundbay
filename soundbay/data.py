import torchvision
from torch.utils.data import Dataset
import torch
from torchvision import transforms
import torchaudio
import pandas as pd
import random
import soundfile as sf
from itertools import starmap, repeat
from hydra.utils import instantiate
from typing import Union
from omegaconf import DictConfig
from pathlib import Path
from copy import deepcopy
import numpy as np
import matplotlib.pyplot as plt
from soundbay.data_augmentation import ChainedAugmentations


class BaseDataset(Dataset):
    '''
    class for storing and loading data.
    '''
    def __init__(self, data_path, metadata_path, augmentations, augmentations_p, preprocessors,
                 seq_length=1, data_sample_rate=44100, sample_rate=44100, mode="train",
                 slice_flag=False, margin_ratio=0, split_metadata_by_label=False):
        """
        __init__ method initiates ClassifierDataset instance:
        Input:
        data_path - string
        metadata_path - string
        augmentations - list of classes (not instances) from data_augmentation.py
        augmentations_p - array of probabilities (float64)
        preprocessors - list of classes from preprocessors (TBD function)

        Output:
        ClassifierDataset Object - inherits from Dataset object in PyTorch package
        """
        self.audio_dict = self._create_audio_dict(Path(data_path))
        self.metadata_path = metadata_path
        self.dtype_dict = {'filename': 'str'}
        metadata = pd.read_csv(self.metadata_path, dtype=self.dtype_dict)
        self.metadata = self._update_metadata_by_mode(metadata, mode, split_metadata_by_label)
        self.mode = mode
        self.seq_length = seq_length
        self.sample_rate = sample_rate
        self.data_sample_rate = data_sample_rate
        self.sampler = torchaudio.transforms.Resample(orig_freq=data_sample_rate, new_freq=sample_rate)
        self._preprocess_metadata(slice_flag)
        self.augmenter = self._set_augmentations(augmentations, augmentations_p)
        self.preprocessor = self.set_preprocessor(preprocessors)
        assert (0 <= margin_ratio) and (1 >= margin_ratio)
        self.margin_ratio = margin_ratio
        self.items_per_classes = np.unique(self.metadata['label'], return_counts=True)[1]
        weights = 1 / self.items_per_classes
        self.samples_weight = np.array([weights[t] for t in self.metadata['label'] ])


    @staticmethod
    def _update_metadata_by_mode(metadata, mode, split_metadata_by_label):
        if split_metadata_by_label:
            metadata = metadata[metadata['split_type'] == mode]
        return metadata

    def _create_audio_dict(self, data_path: Path) -> dict:
        """
            create reference dict to extract audio files from metadata annotation
            Input:
            data_path - Path object
            Output:
            audio_dict contains references to audio paths given name from metadata
        """
        audio_paths = data_path.rglob('*.wav')
        return {x.name.replace('.wav', ''): x for x in audio_paths}

    def _preprocess_metadata(self, slice_flag=False):
        """
        function _preprocesses_metadata grabs calls with minimal length of self.seq_length + len_buffer
        Input:
            slice_flag: bool, default = False
                If true, the metadata file is sliced into segments of lengths self.seq_length.
        Output:
        ClassifierDataset object with self.metadata dataframe after applying the condition
        """

        # All calls are worthy (because we can later create a bigger slice contain them that is still a call in
        # _get_audio) but only long enough background sections will do.
        self.metadata = self.metadata[
            ((self.metadata['call_length'] >= self.seq_length) & (self.metadata['label'] == 0)) |
            (self.metadata['label'] > 0)
            ]

        if slice_flag:
            self._slice_sequence()

        self.metadata.reset_index(drop=True, inplace=True)

    def _grab_fields(self, idx):
        """
        grabs fields from metadata according to idx
        input :idx
        output: begin_time - start time of segment
                end_time - end time of segment
                path_to_file - full path to file
        """
        filename = self.metadata['filename'][idx]
        begin_time = self.metadata['begin_time'][idx]
        end_time = self.metadata['end_time'][idx]
        path_to_file = self.audio_dict[filename]
        orig_sample_rate = sf.info(path_to_file).samplerate
        assert orig_sample_rate == self.data_sample_rate
        begin_time = int(begin_time * orig_sample_rate)
        end_time = int(end_time * orig_sample_rate)
        label = self.metadata['label'][idx]
        if 'channel' in self.metadata.columns:
            channel = self.metadata['channel'][idx]
        else:
            channel = None
        return path_to_file, begin_time, end_time, label, channel


    def _slice_sequence(self):
        """
        function _slice_sequence process metadata list call lengths to be sliced according to self.seq_length
        self
        Output:
        self.metadata sliced according to buffers
        """
        self.metadata = self.metadata.reset_index(drop=True)
        sliced_times = list(starmap(np.arange, zip(self.metadata['begin_time'], self.metadata['end_time'], repeat(self.seq_length))))

        new_begin_time = list(x[:-1] for x in sliced_times)
        duplicate_size_vector = [len(list_elem) for list_elem in new_begin_time] # vector to duplicate original dataframe
        new_begin_time = np.concatenate(new_begin_time) # vectorize to array
        new_end_time = np.concatenate(list(x[1:] for x in sliced_times)) # same for end_times
        self.metadata = self.metadata.iloc[self.metadata.index.repeat(duplicate_size_vector)].reset_index(drop=True)
        self.metadata['begin_time'] = new_begin_time
        self.metadata['end_time'] = new_end_time
        self.metadata['call_length'] = np.shape(self.metadata)[0] * [self.seq_length]
        return

    def _get_audio(self, path_to_file, begin_time, end_time, label, channel=None):
<<<<<<< HEAD
        """
        _get_audio gets a path_to_file from _grab_fields method and also begin_time and end_time
        and returns the audio segment in a torch.tensor

        input:
        path_to_file - string
        begin_time - int
        end_time - int

        output:
        audio - pytorch tensor (1-D array)
        """
        if (self.mode == "train") and (label == 1):
            if self.margin_ratio != 0:  # ranges from 0 to 1 - indicates the relative part from seq_len to exceed call_length
                margin_len_begin = int((self.seq_length * self.data_sample_rate) * self.margin_ratio)
                margin_len_end = int((self.seq_length * self.data_sample_rate) * (1 - self.margin_ratio))
                start_time = random.randint(max(begin_time - margin_len_begin, 0), 
                        min(end_time - margin_len_end, sf.info(path_to_file).frames - int(self.seq_length * self.data_sample_rate) ))
            else:
                start_time = random.randint(begin_time, end_time - int(self.seq_length * self.data_sample_rate))
            if start_time < 0:
                start_time = 0
        else:
            start_time = begin_time
        data, _ = sf.read(str(path_to_file), start=start_time,
                          stop=start_time + int(self.seq_length * self.data_sample_rate))
        if channel is not None:
            data = data[:, channel-1]
        if data.shape[0] < 1:
           raise ValueError(f"Audio segment is empty. {path_to_file}: "
                            f"{start_time}, {start_time + int(self.seq_length * self.data_sample_rate)}")
        audio = torch.tensor(data, dtype=torch.float).unsqueeze(0)
        return audio
=======
        raise NotImplementedError
>>>>>>> dbbe759b

    def _set_augmentations(self, augmentations_dict, augmentations_p):
        """
        get augmentations list and instantiate - TBD
        """
        if augmentations_dict is not None:
            augmentations_list = [instantiate(args) for args in augmentations_dict.values()]
        else:
            augmentations_list = []
        augmenter = ChainedAugmentations(augmentations_list, augmentations_p) if self.mode == 'train' else torch.nn.Identity()
        return augmenter

    @staticmethod
    def set_preprocessor(preprocessors_args):
        """
        function set_preprocessor takes preprocessors_args as an argument and creates a preprocessor object
        to be applied later on the audio segment

        input:
        preprocessors_args - list of classes from torchvision

        output:
        preprocessor - Composes several transforms together (transforms object)
        """
        if len(preprocessors_args) > 0:
            processors_list = [instantiate(args) for args in preprocessors_args.values()]
            preprocessor = transforms.Compose(processors_list)
        else:
            preprocessor = torch.nn.Identity()
        return preprocessor

    def __getitem__(self, idx):
        '''
        __getitem__ method loads item according to idx from the metadata

        input:
        idx - int

        output:
        For train/ val modes -
        audio_processed, label, audio_raw, idx - torch tensor (1-d if no spectrogram is applied/ 2-d if applied a spectrogram
        , int (if mode="train" only), 2-d tensor, int

        For test - audio_processed - torch tensor (1-d if no spectrogram is applied/ 2-d if applied a spectrogram


        '''
        path_to_file, begin_time, end_time, label, channel = self._grab_fields(idx)
        audio = self._get_audio(path_to_file, begin_time, end_time, label, channel)
        audio_raw = self.sampler(audio)
        audio_augmented = self.augmenter(audio_raw)
        audio_processed = self.preprocessor(audio_augmented)

        if self.mode == "train" or self.mode == "val":
            label = self.metadata["label"][idx]
            return audio_processed, label, audio_raw, idx

        elif self.mode == "test":
            return audio_processed

    def __len__(self):
        return self.metadata.shape[0]




class ClassifierDataset(BaseDataset):
    '''
    This class inherits all the traits from BaseDataset and handles cases that include Background noise
    (margin ratio feature is implemented)
    '''


    def _get_audio(self, path_to_file, begin_time, end_time, label, channel=None):
        """
        _get_audio gets a path_to_file from _grab_fields method and also begin_time and end_time
        and returns the audio segment in a torch.tensor

        input:
        path_to_file - string
        begin_time - int
        end_time - int

        output:
        audio - pytorch tensor (1-D array)
        """
        seg_length = end_time - begin_time
        requested_seq_length = int(self.seq_length * self.data_sample_rate)
        last_start_time = sf.info(path_to_file).frames - requested_seq_length
        # Do all this stuff only to calls in training set, because otherwise _slice_sequence has already been done
        if self.mode == "train":
            if seg_length >= requested_seq_length:
                # Only for calls we can safely add sections out of the call and label it as call
                if (self.margin_ratio != 0) and (label > 0):
                    # self.margin_ratio ranges from 0 to 1 - indicates the relative part from seq_len to exceed call_length
                    margin_len_begin = int(requested_seq_length * self.margin_ratio)
                    margin_len_end = int(requested_seq_length * (1 - self.margin_ratio))
                    start_time = random.randint(max(begin_time - margin_len_begin, 0),
                                                min(end_time - margin_len_end, last_start_time))
                else:
                    start_time = random.randint(begin_time, min(end_time - requested_seq_length, last_start_time))

                if start_time < 0:
                    start_time = 0
            else:  # We know we can only arrive here with label > 0 because we filtered out short bg segments.
                # If the call is too short, the selected interval can be any interval of length requested_seq_length
                # that contains it.
                short_call_margin = requested_seq_length - seg_length
                # start time is between short_call_margin before begin time, and the latest time you can start and still
                # both contain the whole call and not get out of the file
                start_time = random.randint(max(begin_time - short_call_margin, 0),
                                            min(begin_time, last_start_time))
        else:
            start_time = begin_time
        data, _ = sf.read(str(path_to_file), start=start_time,
                          stop=start_time + requested_seq_length)
        if channel is not None:
            data = data[:, channel - 1]
        if data.shape[0] < 1:
            raise ValueError(f"Audio segment is empty. {path_to_file}: "
                             f"{start_time}, {start_time + requested_seq_length}")
        audio = torch.tensor(data, dtype=torch.float).unsqueeze(0)
        return audio


class NoBackGroundDataset(BaseDataset):
    '''
    This  class inherits all the traits from BaseDataset and handles cases with no Background noise (calls only dataset)
    '''



    def _get_audio(self, path_to_file, begin_time, end_time, label, channel=None):
        """
        _get_audio gets a path_to_file from _grab_fields method and also begin_time and end_time
        and returns the audio segment in a torch.tensor

        input:
        path_to_file - string
        begin_time - int
        end_time - int

        output:
        audio - pytorch tensor (1-D array)
        """
        if (self.mode == "train"):
            start_time = random.randint(begin_time, end_time - int(self.seq_length * self.data_sample_rate))
            if start_time < 0:
                start_time = 0
        else:
            start_time = begin_time
        data, _ = sf.read(str(path_to_file), start=start_time,
                          stop=start_time + int(self.seq_length * self.data_sample_rate))
        if channel is not None:
            data = data[:, channel-1]
        if data.shape[0] < 1:
           raise ValueError(f"Audio segment is empty. {path_to_file}: "
                            f"{start_time}, {start_time + int(self.seq_length * self.data_sample_rate)}")
        audio = torch.tensor(data, dtype=torch.float).unsqueeze(0)
        return audio


class PeakNormalize:
    """Convert array to lay between 0 to 1"""

    def __call__(self, sample):

        return (sample - sample.min()) / (sample.max() - sample.min())


class UnitNormalize:
    """Remove mean and divide by std to normalize samples"""

    def __call__(self, sample):

        return (sample - sample.mean()) / (sample.std() + 1e-8)


class SlidingWindowNormalize:
    """ Based on Sliding window augmentations of
    https://github.com/cchinchristopherj/Right-Whale-Convolutional-Neural-Network/blob/master/whale_cnn.py
        Translated to torch
        Has 50/50 chance of activating H sliding window or V sliding window

        Must come after spectrogram and before AmplitudeToDB
    """

    def __init__(self, sr: float, n_fft: int, lower_cutoff: float = 50, norm=True,
                 inner_ratio: float = 0.06, outer_ratio: float = 0.5):
        self.sr = sr
        self.n_fft = n_fft
        self.lower_cutoff = lower_cutoff
        self.norm = norm
        self.inner_ratio = inner_ratio
        self.outer_ratio = outer_ratio

    def spectrogram_norm(self, spect):

        min_f_ind = int((self.lower_cutoff / (self.sr / 2)) * self.n_fft)

        mval, sval = np.mean(spect[min_f_ind:, :]), np.std(spect[min_f_ind:, :])
        fact_ = 1.5
        spect[spect > mval + fact_ * sval] = mval + fact_ * sval
        spect[spect < mval - fact_ * sval] = mval - fact_ * sval
        spect[:min_f_ind, :] = mval

        return spect

    # slidingWindowV Function from: https://github.com/nmkridler/moby2/blob/master/metrics.py
    def slidingWindow(self, torch_spectrogram, dim=0):
        ''' slidingWindow Method
                Enhance the contrast vertically (along frequency dimension) for dim=0 and
                horizontally (along temporal dimension) for dim=1

                Args:
                    torch_spectrogram: 2-D numpy array image
                    dim: dimension to do the sliding window across
                Returns:
                    Q: 2-D numpy array image with vertically-enhanced contrast

        '''
        if dim not in {0, 1}:
            raise ValueError('dim must be 0 or 1')

        spect = torch_spectrogram.cpu().clone().numpy()
        spect_shape = spect.shape
        spect = spect.squeeze()
        if self.norm:
            spect = self.spectrogram_norm(spect)

        # Set up the local mean window
        wInner = np.ones(int(self.inner_ratio * spect.shape[dim]))
        # Set up the overall mean window
        wOuter = np.ones(int(self.outer_ratio * spect.shape[dim]))
        # Remove overall mean and local mean using np.convolve
        for i in range(spect.shape[1-dim]):
            if dim == 0:
                spect[:, i] = spect[:, i] - (
                        np.convolve(spect[:, i], wOuter, 'same') - np.convolve(spect[:, i], wInner, 'same')) / (
                            wOuter.shape[0] - wInner.shape[0])
            elif dim == 1:
                spect[i, :] = spect[i, :] - (
                        np.convolve(spect[i, :], wOuter, 'same') - np.convolve(spect[i, :], wInner, 'same')) / (
                                      wOuter.shape[0] - wInner.shape[0])

        spect[spect < 0] = 0.
        return torch.from_numpy(spect).reshape(spect_shape)

    def __call__(self, x):

        if random.random() < 0.5:
            return self.slidingWindow(x, dim=0)
        else:
            return self.slidingWindow(x, dim=1)


class Resize(torchvision.transforms.Resize):

    def __init__(self, size):
        super().__init__(list(size))


class InferenceDataset(Dataset):
    '''
    class for storing and loading data.
    '''
    def __init__(self, file_path: Union[str, Path],
                 preprocessors: DictConfig,
                 seq_length: float = 1,
                 data_sample_rate: int = 44100,
                 sample_rate: int = 44100):
        """
        __init__ method initiates InferenceDataset instance:
        Input:

        Output:
        InferenceDataset Object - inherits from Dataset object in PyTorch package
        """
        self.file_path = file_path
        self.metadata_path = self.file_path  # alias to support inference pipeline
        self.seq_length = seq_length
        self.sample_rate = sample_rate
        self.data_sample_rate = data_sample_rate
        self.sampler = torchaudio.transforms.Resample(orig_freq=data_sample_rate, new_freq=sample_rate)
        self.preprocessor = ClassifierDataset.set_preprocessor(preprocessors)
        self._create_start_times()

    def _create_start_times(self):
        """
            create reference dict to extract audio files from metadata annotation
            Input:
            data_path - Path object
            Output:
            audio_dict contains references to audio paths given name from metadata
        """
        audio_len = sf.info(self.file_path).duration
        self._start_times = np.arange(0, audio_len//self.seq_length * self.seq_length, self.seq_length)

    def _get_audio(self, begin_time):
        """
        _get_audio gets a path_to_file from _grab_fields method and also begin_time and end_time
        and returns the audio segment in a torch.tensor

        input:
        path_to_file - string
        begin_time - int
        end_time - int

        output:
        audio - pytorch tensor (1-D array)
        """
        data, orig_sample_rate = sf.read(self.file_path, start=begin_time,
                          stop=begin_time + int(self.seq_length * self.data_sample_rate))
        assert orig_sample_rate == self.data_sample_rate, \
            f'sample rate is {orig_sample_rate}, should be {self.data_sample_rate}'
        audio = torch.tensor(data, dtype=torch.float).unsqueeze(0)
        return audio

    def __getitem__(self, idx):
        '''
        __getitem__ method loads item according to idx from the metadata

        input:
        idx - int

        output:
        audio, label - torch tensor (1-d if no spectrogram is applied/ 2-d if applied a spectrogram
        , int (if mode="train" only)
        '''
        begin_time = int(self._start_times[idx] * self.data_sample_rate)
        audio = self._get_audio(begin_time)
        audio = self.sampler(audio)
        audio = self.preprocessor(audio)

        return audio

    def __len__(self):
        return len(self._start_times)<|MERGE_RESOLUTION|>--- conflicted
+++ resolved
@@ -140,43 +140,7 @@
         return
 
     def _get_audio(self, path_to_file, begin_time, end_time, label, channel=None):
-<<<<<<< HEAD
-        """
-        _get_audio gets a path_to_file from _grab_fields method and also begin_time and end_time
-        and returns the audio segment in a torch.tensor
-
-        input:
-        path_to_file - string
-        begin_time - int
-        end_time - int
-
-        output:
-        audio - pytorch tensor (1-D array)
-        """
-        if (self.mode == "train") and (label == 1):
-            if self.margin_ratio != 0:  # ranges from 0 to 1 - indicates the relative part from seq_len to exceed call_length
-                margin_len_begin = int((self.seq_length * self.data_sample_rate) * self.margin_ratio)
-                margin_len_end = int((self.seq_length * self.data_sample_rate) * (1 - self.margin_ratio))
-                start_time = random.randint(max(begin_time - margin_len_begin, 0), 
-                        min(end_time - margin_len_end, sf.info(path_to_file).frames - int(self.seq_length * self.data_sample_rate) ))
-            else:
-                start_time = random.randint(begin_time, end_time - int(self.seq_length * self.data_sample_rate))
-            if start_time < 0:
-                start_time = 0
-        else:
-            start_time = begin_time
-        data, _ = sf.read(str(path_to_file), start=start_time,
-                          stop=start_time + int(self.seq_length * self.data_sample_rate))
-        if channel is not None:
-            data = data[:, channel-1]
-        if data.shape[0] < 1:
-           raise ValueError(f"Audio segment is empty. {path_to_file}: "
-                            f"{start_time}, {start_time + int(self.seq_length * self.data_sample_rate)}")
-        audio = torch.tensor(data, dtype=torch.float).unsqueeze(0)
-        return audio
-=======
         raise NotImplementedError
->>>>>>> dbbe759b
 
     def _set_augmentations(self, augmentations_dict, augmentations_p):
         """
