import torchvision
from torch.utils.data import Dataset
import torch
from torchvision import transforms
import torchaudio
import pandas as pd
import random
import soundfile as sf
from itertools import starmap, repeat
from hydra.utils import instantiate
from omegaconf import DictConfig
from pathlib import Path
from copy import deepcopy
import numpy as np
from soundbay.data_augmentation import ChainedAugmentations


class ClassifierDataset(Dataset):
    '''
    class for storing and loading data.
    '''
    def __init__(self, data_path, metadata_path, augmentations, augmentations_p, preprocessors,
                 seq_length=1, len_buffer=0.1, data_sample_rate=44100, sample_rate=44100, mode="train",
                 equalize_data=False, slice_flag=False, margin_ratio=0,
                 split_metadata_by_label=False):
        """
        __init__ method initiates ClassifierDataset instance:
        Input:
        data_path - string
        metadata_path - string
        augmentations - list of classes (not instances) from data_augmentation.py
        augmentations_p - array of probabilities (float64)
        preprocessors - list of classes from preprocessors (TBD function)

        Output:
        ClassifierDataset Object - inherits from Dataset object in PyTorch package
        """
        self.audio_dict = self._create_audio_dict(Path(data_path))
        self.metadata_path = metadata_path
<<<<<<< HEAD
        metadata = pd.read_csv(self.metadata_path)
        metadata_filenames = pd.read_csv(self.metadata_path, usecols=['filename'], dtype=pd.StringDtype())
        metadata['filename'] = metadata_filenames
=======
        self.dtype_dict = {'filename': 'str'}
        metadata = pd.read_csv(self.metadata_path, dtype=self.dtype_dict)
>>>>>>> dd434898
        self.metadata = self._update_metadata_by_mode(metadata, mode, split_metadata_by_label)
        self.mode = mode
        self.seq_length = seq_length
        self.sample_rate = sample_rate
        self.data_sample_rate = data_sample_rate
        self.sampler = torchaudio.transforms.Resample(orig_freq=data_sample_rate, new_freq=sample_rate)
        self._preprocess_metadata(len_buffer, equalize_data, slice_flag)
        self.augmenter = self._set_augmentations(augmentations, augmentations_p)
        self.preprocessor = self.set_preprocessor(preprocessors)
        assert (0 <= margin_ratio) and (1 >= margin_ratio)
        self.margin_ratio = margin_ratio


    @staticmethod
    def _update_metadata_by_mode(metadata, mode, split_metadata_by_label):
        if split_metadata_by_label:
            metadata = metadata[metadata['split_type'] == mode]
        return metadata

    def _create_audio_dict(self, data_path: Path) -> dict:
        """
            create reference dict to extract audio files from metadata annotation
            Input:
            data_path - Path object
            Output:
            audio_dict contains references to audio paths given name from metadata
        """
        audio_paths = data_path.rglob('*.wav')
        return {x.name.replace('.wav', ''): x for x in audio_paths}

    def _preprocess_metadata(self, len_buffer, equalize=False, slice_flag=False):
        """
        function _preprocesses_metadata grabs calls with minimal length of self.seq_length + len_buffer
        Input:
        len_buffer - float64
        Output:
        ClassifierDataset object with self.metadata dataframe after applying the condition
        """

        def _equalize_distribution(df_object):
            len_pos = len(df_object[df_object['label'] == 1])
            len_neg = len(df_object[df_object['label'] == 0])
            diff = len_pos - len_neg
            if diff == 0:
                return df_object
            label = 0 if diff > 0 else 1
            multiplier = int(np.ceil(abs(diff) / min(len_neg, len_pos)))
            additive = pd.concat(deepcopy([self.metadata[self.metadata['label'] == label]]) * multiplier)
            additive = additive[:abs(diff)]
            df_object = pd.concat([df_object, additive])
            assert len(df_object[df_object['label'] == 1]) == len(df_object[df_object['label'] == 0])
            return df_object

        self.metadata = self.metadata[self.metadata['call_length'] >= (self.seq_length + len_buffer)]
        if equalize:
            self.metadata = _equalize_distribution(self.metadata)
        if slice_flag:
            self._slice_sequence(len_buffer)

        self.metadata.reset_index(drop=True, inplace=True)

    def _grab_fields(self, idx):
        """
        grabs fields from metadata according to idx
        input :idx
        output: begin_time - start time of segment
                end_time - end time of segment
                path_to_file - full path to file
        """
        filename = self.metadata['filename'][idx]
        begin_time = self.metadata['begin_time'][idx]
        end_time = self.metadata['end_time'][idx]
        path_to_file = self.audio_dict[filename]
        orig_sample_rate = sf.info(path_to_file).samplerate
        assert orig_sample_rate == self.data_sample_rate
        begin_time = int(begin_time * orig_sample_rate)
        end_time = int(end_time * orig_sample_rate)
        label = self.metadata['label'][idx]
        return path_to_file, begin_time, end_time, label


    def _slice_sequence(self, len_buffer):
        """
        function _slice_sequence process metadata list call lengths to be sliced according to self.seq_length
        Input:
        len_buffer - float64
        self
        Output:
        self.metadata sliced according to buffers
        """
        self.metadata = self.metadata.reset_index(drop=True)
        sliced_times = list(starmap(np.arange, zip(self.metadata['begin_time'], self.metadata['end_time'], repeat(self.seq_length))))

        new_begin_time = list(x[:-1] for x in sliced_times)
        duplicate_size_vector = [len(list_elem) for list_elem in new_begin_time] # vector to duplicate original dataframe
        new_begin_time = np.concatenate(new_begin_time) # vectorize to array
        new_end_time = np.concatenate(list(x[1:] for x in sliced_times)) # same for end_times
        self.metadata = self.metadata.iloc[self.metadata.index.repeat(duplicate_size_vector)].reset_index(drop=True)
        self.metadata['begin_time'] = new_begin_time
        self.metadata['end_time'] = new_end_time
        self.metadata['call_length'] = np.shape(self.metadata)[0] * [self.seq_length]
        return

    def _get_audio(self, path_to_file, begin_time, end_time, label):
        """
        _get_audio gets a path_to_file from _grab_fields method and also begin_time and end_time
        and returns the audio segment in a torch.tensor

        input:
        path_to_file - string
        begin_time - int
        end_time - int

        output:
        audio - pytorch tensor (1-D array)
        """
        if (self.mode == "train") and (label == 1):
            if self.margin_ratio != 0:  # ranges from 0 to 1 - indicates the relative part from seq_len to exceed call_length
                margin_len_begin = int((self.seq_length * self.data_sample_rate) * self.margin_ratio)
                margin_len_end = int((self.seq_length * self.data_sample_rate) * (1 - self.margin_ratio))
                start_time = random.randint(begin_time - margin_len_begin, end_time - margin_len_end)
            else:
                start_time = random.randint(begin_time, end_time - int(self.seq_length * self.data_sample_rate))
        else:
            start_time = begin_time
        data, _ = sf.read(path_to_file, start=start_time, stop=start_time + int(self.seq_length * self.data_sample_rate))
        audio = torch.tensor(data, dtype=torch.float).unsqueeze(0)
        return audio

    def _set_augmentations(self, augmentations_dict, augmentations_p):
        """
        get augmentations list and instantiate - TBD
        """
        if augmentations_dict is not None:
            augmentations_list = [instantiate(args) for args in augmentations_dict.values()]
        else:
            augmentations_list = []
        augmenter = ChainedAugmentations(augmentations_list, augmentations_p) if self.mode == 'train' else torch.nn.Identity()
        return augmenter

    @staticmethod
    def set_preprocessor(preprocessors_args):
        """
        function set_preprocessor takes preprocessors_args as an argument and creates a preprocessor object
        to be applied later on the audio segment

        input:
        preprocessors_args - list of classes from torchvision

        output:
        preprocessor - Composes several transforms together (transforms object)
        """
        if len(preprocessors_args) > 0:
            processors_list = [instantiate(args) for args in preprocessors_args.values()]
            preprocessor = transforms.Compose(processors_list)
        else:
            preprocessor = torch.nn.Identity()
        return preprocessor

    def __getitem__(self, idx):
        '''
        __getitem__ method loads item according to idx from the metadata

        input:
        idx - int

        output:
        audio, label - torch tensor (1-d if no spectrogram is applied/ 2-d if applied a spectrogram
        , int (if mode="train" only)
        '''
        path_to_file, begin_time, end_time, label = self._grab_fields(idx)
        audio = self._get_audio(path_to_file, begin_time, end_time, label)
        audio = self.sampler(audio)
        audio = self.augmenter(audio)
        audio = self.preprocessor(audio)

        if self.mode == "train" or self.mode == "val":
            label = self.metadata["label"][idx]
            return audio, label

        elif self.mode == "test":
            return audio

    def __len__(self):
        return self.metadata.shape[0]


class PeakNormalize:
    """Convert array to lay between 0 to 1"""

    def __call__(self, sample):

        return (sample - sample.min()) / (sample.max() - sample.min())


class UnitNormalize:
    """Remove mean and divide by std to normalize samples"""

    def __call__(self, sample):

        return (sample - sample.mean()) / (sample.std() + 1e-8)


class SlidingWindowNormalize:
    """ Based on Sliding window augmentations of
    https://github.com/cchinchristopherj/Right-Whale-Convolutional-Neural-Network/blob/master/whale_cnn.py
        Translated to torch
        Has 50/50 chance of activating H sliding window or V sliding window

        Must come after spectrogram and before AmplitudeToDB
    """

    def __init__(self, sr: float, n_fft: int, lower_cutoff: float = 50, norm=True,
                 inner_ratio: float = 0.06, outer_ratio: float = 0.5):
        self.sr = sr
        self.n_fft = n_fft
        self.lower_cutoff = lower_cutoff
        self.norm = norm
        self.inner_ratio = inner_ratio
        self.outer_ratio = outer_ratio

    def spectrogram_norm(self, spect):

        min_f_ind = int((self.lower_cutoff / (self.sr / 2)) * self.n_fft)

        mval, sval = np.mean(spect[min_f_ind:, :]), np.std(spect[min_f_ind:, :])
        fact_ = 1.5
        spect[spect > mval + fact_ * sval] = mval + fact_ * sval
        spect[spect < mval - fact_ * sval] = mval - fact_ * sval
        spect[:min_f_ind, :] = mval

        return spect

    # slidingWindowV Function from: https://github.com/nmkridler/moby2/blob/master/metrics.py
    def slidingWindow(self, torch_spectrogram, dim=0):
        ''' slidingWindow Method
                Enhance the contrast vertically (along frequency dimension) for dim=0 and
                horizontally (along temporal dimension) for dim=1

                Args:
                    torch_spectrogram: 2-D numpy array image
                    dim: dimension to do the sliding window across
                Returns:
                    Q: 2-D numpy array image with vertically-enhanced contrast

        '''
        if dim not in {0, 1}:
            raise ValueError('dim must be 0 or 1')

        spect = torch_spectrogram.cpu().clone().numpy()
        spect_shape = spect.shape
        spect = spect.squeeze()
        if self.norm:
            spect = self.spectrogram_norm(spect)

        # Set up the local mean window
        wInner = np.ones(int(self.inner_ratio * spect.shape[dim]))
        # Set up the overall mean window
        wOuter = np.ones(int(self.outer_ratio * spect.shape[dim]))
        # Remove overall mean and local mean using np.convolve
        for i in range(spect.shape[1-dim]):
            if dim == 0:
                spect[:, i] = spect[:, i] - (
                        np.convolve(spect[:, i], wOuter, 'same') - np.convolve(spect[:, i], wInner, 'same')) / (
                            wOuter.shape[0] - wInner.shape[0])
            elif dim == 1:
                spect[i, :] = spect[i, :] - (
                        np.convolve(spect[i, :], wOuter, 'same') - np.convolve(spect[i, :], wInner, 'same')) / (
                                      wOuter.shape[0] - wInner.shape[0])

        spect[spect < 0] = 0.
        return torch.from_numpy(spect).reshape(spect_shape)

    def __call__(self, x):

        if random.random() < 0.5:
            return self.slidingWindow(x, dim=0)
        else:
            return self.slidingWindow(x, dim=1)


class Resize(torchvision.transforms.Resize):

    def __init__(self, size):
        super().__init__(list(size))


class InferenceDataset(Dataset):
    '''
    class for storing and loading data.
    '''
    def __init__(self, file_path: (str, Path),
                 preprocessors: DictConfig,
                 seq_length: float = 1,
                 data_sample_rate: int = 44100,
                 sample_rate: int = 44100):
        """
        __init__ method initiates InferenceDataset instance:
        Input:

        Output:
        InferenceDataset Object - inherits from Dataset object in PyTorch package
        """
        self.file_path = file_path
        self.metadata_path = self.file_path  # alias to support inference pipeline
        self.seq_length = seq_length
        self.sample_rate = sample_rate
        self.data_sample_rate = data_sample_rate
        self.sampler = torchaudio.transforms.Resample(orig_freq=data_sample_rate, new_freq=sample_rate)
        self.preprocessor = ClassifierDataset.set_preprocessor(preprocessors)
        self._create_start_times()

    def _create_start_times(self):
        """
            create reference dict to extract audio files from metadata annotation
            Input:
            data_path - Path object
            Output:
            audio_dict contains references to audio paths given name from metadata
        """
        audio_len = sf.info(self.file_path).duration
        self._start_times = np.arange(0, audio_len//self.seq_length * self.seq_length, self.seq_length)

    def _get_audio(self, begin_time):
        """
        _get_audio gets a path_to_file from _grab_fields method and also begin_time and end_time
        and returns the audio segment in a torch.tensor

        input:
        path_to_file - string
        begin_time - int
        end_time - int

        output:
        audio - pytorch tensor (1-D array)
        """
        data, orig_sample_rate = sf.read(self.file_path, start=begin_time,
                          stop=begin_time + int(self.seq_length * self.data_sample_rate))
        assert orig_sample_rate == self.data_sample_rate, \
            f'sample rate is {orig_sample_rate}, should be {self.data_sample_rate}'
        audio = torch.tensor(data, dtype=torch.float).unsqueeze(0)
        return audio

    def __getitem__(self, idx):
        '''
        __getitem__ method loads item according to idx from the metadata

        input:
        idx - int

        output:
        audio, label - torch tensor (1-d if no spectrogram is applied/ 2-d if applied a spectrogram
        , int (if mode="train" only)
        '''
        begin_time = int(self._start_times[idx] * self.data_sample_rate)
        audio = self._get_audio(begin_time)
        audio = self.sampler(audio)
        audio = self.preprocessor(audio)

        return audio, idx

    def __len__(self):
        return len(self._start_times)<|MERGE_RESOLUTION|>--- conflicted
+++ resolved
@@ -37,14 +37,8 @@
         """
         self.audio_dict = self._create_audio_dict(Path(data_path))
         self.metadata_path = metadata_path
-<<<<<<< HEAD
-        metadata = pd.read_csv(self.metadata_path)
-        metadata_filenames = pd.read_csv(self.metadata_path, usecols=['filename'], dtype=pd.StringDtype())
-        metadata['filename'] = metadata_filenames
-=======
         self.dtype_dict = {'filename': 'str'}
         metadata = pd.read_csv(self.metadata_path, dtype=self.dtype_dict)
->>>>>>> dd434898
         self.metadata = self._update_metadata_by_mode(metadata, mode, split_metadata_by_label)
         self.mode = mode
         self.seq_length = seq_length
@@ -56,7 +50,6 @@
         self.preprocessor = self.set_preprocessor(preprocessors)
         assert (0 <= margin_ratio) and (1 >= margin_ratio)
         self.margin_ratio = margin_ratio
-
 
     @staticmethod
     def _update_metadata_by_mode(metadata, mode, split_metadata_by_label):
