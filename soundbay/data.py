--- conflicted
+++ resolved
@@ -132,10 +132,81 @@
         self.metadata['call_length'] = np.shape(self.metadata)[0] * [self.seq_length]
         return
 
-<<<<<<< HEAD
     def _get_audio(self, path_to_file, begin_time, end_time, label):
         raise NotImplementedError 
-=======
+
+    def _set_augmentations(self, augmentations_dict, augmentations_p):
+        """
+        get augmentations list and instantiate - TBD
+        """
+        if augmentations_dict is not None:
+            augmentations_list = [instantiate(args) for args in augmentations_dict.values()]
+        else:
+            augmentations_list = []
+        augmenter = ChainedAugmentations(augmentations_list, augmentations_p) if self.mode == 'train' else torch.nn.Identity()
+        return augmenter
+
+    @staticmethod
+    def set_preprocessor(preprocessors_args):
+        """
+        function set_preprocessor takes preprocessors_args as an argument and creates a preprocessor object
+        to be applied later on the audio segment
+
+        input:
+        preprocessors_args - list of classes from torchvision
+
+        output:
+        preprocessor - Composes several transforms together (transforms object)
+        """
+        if len(preprocessors_args) > 0:
+            processors_list = [instantiate(args) for args in preprocessors_args.values()]
+            preprocessor = transforms.Compose(processors_list)
+        else:
+            preprocessor = torch.nn.Identity()
+        return preprocessor
+    
+    def __getitem__(self, idx):
+        '''
+        __getitem__ method loads item according to idx from the metadata
+
+        input:
+        idx - int
+
+        output:
+        For train/ val modes -
+        audio_processed, label, audio_raw, idx - torch tensor (1-d if no spectrogram is applied/ 2-d if applied a spectrogram
+        , int (if mode="train" only), 2-d tensor, int
+
+        For test - audio_processed - torch tensor (1-d if no spectrogram is applied/ 2-d if applied a spectrogram
+
+
+        '''
+        path_to_file, begin_time, end_time, label, channel = self._grab_fields(idx)
+        audio = self._get_audio(path_to_file, begin_time, end_time, label, channel)
+        audio_raw = self.sampler(audio)
+        audio_augmented = self.augmenter(audio_raw)
+        audio_processed = self.preprocessor(audio_augmented)
+
+        if self.mode == "train" or self.mode == "val":
+            label = self.metadata["label"][idx]
+            return audio_processed, label, audio_raw, idx
+
+        elif self.mode == "test":
+            return audio_processed
+
+    def __len__(self):
+        return self.metadata.shape[0]
+
+
+
+
+class ClassifierDataset(BaseDataset):
+    '''
+    This class inherits all the traits from BaseDataset and handles cases that include Background noise 
+    (margin ratio feature is implemented)
+    '''
+
+    
     def _get_audio(self, path_to_file, begin_time, end_time, label, channel=None):
         """
         _get_audio gets a path_to_file from _grab_fields method and also begin_time and end_time
@@ -169,85 +240,19 @@
                             f"{start_time}, {start_time + int(self.seq_length * self.data_sample_rate)}")
         audio = torch.tensor(data, dtype=torch.float).unsqueeze(0)
         return audio
->>>>>>> dd875a71
-
-    def _set_augmentations(self, augmentations_dict, augmentations_p):
-        """
-        get augmentations list and instantiate - TBD
-        """
-        if augmentations_dict is not None:
-            augmentations_list = [instantiate(args) for args in augmentations_dict.values()]
-        else:
-            augmentations_list = []
-        augmenter = ChainedAugmentations(augmentations_list, augmentations_p) if self.mode == 'train' else torch.nn.Identity()
-        return augmenter
-
-    @staticmethod
-    def set_preprocessor(preprocessors_args):
-        """
-        function set_preprocessor takes preprocessors_args as an argument and creates a preprocessor object
-        to be applied later on the audio segment
-
-        input:
-        preprocessors_args - list of classes from torchvision
-
-        output:
-        preprocessor - Composes several transforms together (transforms object)
-        """
-        if len(preprocessors_args) > 0:
-            processors_list = [instantiate(args) for args in preprocessors_args.values()]
-            preprocessor = transforms.Compose(processors_list)
-        else:
-            preprocessor = torch.nn.Identity()
-        return preprocessor
+
+
+class NoBackGroundDataset(BaseDataset):
+    '''
+    This  class inherits all the traits from BaseDataset and handles cases with no Background noise (calls only dataset)
+    '''
+
+
     
-    def __getitem__(self, idx):
-        '''
-        __getitem__ method loads item according to idx from the metadata
-
-        input:
-        idx - int
-
-        output:
-        For train/ val modes -
-        audio_processed, label, audio_raw, idx - torch tensor (1-d if no spectrogram is applied/ 2-d if applied a spectrogram
-        , int (if mode="train" only), 2-d tensor, int
-
-        For test - audio_processed - torch tensor (1-d if no spectrogram is applied/ 2-d if applied a spectrogram
-
-
-        '''
-        path_to_file, begin_time, end_time, label, channel = self._grab_fields(idx)
-        audio = self._get_audio(path_to_file, begin_time, end_time, label, channel)
-        audio_raw = self.sampler(audio)
-        audio_augmented = self.augmenter(audio_raw)
-        audio_processed = self.preprocessor(audio_augmented)
-
-        if self.mode == "train" or self.mode == "val":
-            label = self.metadata["label"][idx]
-            return audio_processed, label, audio_raw, idx
-
-        elif self.mode == "test":
-            return audio_processed
-
-    def __len__(self):
-        return self.metadata.shape[0]
-
-
-
-
-class ClassifierDataset(BaseDataset):
-    '''
-    This class inherits all the traits from BaseDataset and handles cases that include Background noise 
-    (margin ratio feature is implemented)
-    '''
-
-    
-    def _get_audio(self, path_to_file, begin_time, end_time, label):
+    def _get_audio(self, path_to_file, begin_time, end_time, label, channel=None):
         """
         _get_audio gets a path_to_file from _grab_fields method and also begin_time and end_time
-        and returns the audio segment in a torch.tensor. it differs from ClassifierDataset _get_audio method
-        by turning the first conditional into "not background" instead of "if call"
+        and returns the audio segment in a torch.tensor
 
         input:
         path_to_file - string
@@ -257,47 +262,19 @@
         output:
         audio - pytorch tensor (1-D array)
         """
-        
-
-        if (self.mode == "train") and (label != 0):
-            if self.margin_ratio != 0:  # ranges from 0 to 1 - indicates the relative part from seq_len to exceed call_length
-                margin_len_begin = int((self.seq_length * self.data_sample_rate) * self.margin_ratio)
-                margin_len_end = int((self.seq_length * self.data_sample_rate) * (1 - self.margin_ratio))
-                start_time = random.randint(begin_time - margin_len_begin, end_time - margin_len_end)
-            else:
-                start_time = random.randint(begin_time, end_time - int(self.seq_length * self.data_sample_rate))
+        if (self.mode == "train") and (label == 1):
+            start_time = random.randint(begin_time, end_time - int(self.seq_length * self.data_sample_rate))
+        if start_time < 0:
+            start_time = 0
         else:
             start_time = begin_time
-        data, _ = sf.read(path_to_file, start=start_time, stop=start_time + int(self.seq_length * self.data_sample_rate))
-        audio = torch.tensor(data, dtype=torch.float).unsqueeze(0)
-        return audio
-
-
-class NoBackGroundDataset(BaseDataset):
-    '''
-    This  class inherits all the traits from BaseDataset and handles cases with no Background noise (calls only dataset)
-    '''
-
-
-    
-    def _get_audio(self, path_to_file, begin_time, end_time, label):
-        """
-        _get_audio gets a path_to_file from _grab_fields method and also begin_time and end_time
-        and returns the audio segment in a torch.tensor
-
-        input:
-        path_to_file - string
-        begin_time - int
-        end_time - int
-
-        output:
-        audio - pytorch tensor (1-D array)
-        """
-        if (self.mode == "train"):
-            start_time = random.randint(begin_time, end_time - int(self.seq_length * self.data_sample_rate))
-        else:
-            start_time = begin_time
-        data, _ = sf.read(path_to_file, start=start_time, stop=start_time + int(self.seq_length * self.data_sample_rate))
+        data, _ = sf.read(str(path_to_file), start=start_time,
+                          stop=start_time + int(self.seq_length * self.data_sample_rate))
+        if channel is not None:
+            data = data[:, channel-1]
+        if data.shape[0] < 1:
+           raise ValueError(f"Audio segment is empty. {path_to_file}: "
+                            f"{start_time}, {start_time + int(self.seq_length * self.data_sample_rate)}")
         audio = torch.tensor(data, dtype=torch.float).unsqueeze(0)
         return audio
 
