import random
from itertools import starmap, repeat
from pathlib import Path
<<<<<<< HEAD
from typing import Union

import librosa
=======
from copy import deepcopy
>>>>>>> dbbe759b
import numpy as np
import pandas as pd
import soundfile as sf
import torch
import torchaudio
import torchvision
from hydra.utils import instantiate
from omegaconf import DictConfig
from torch.utils.data import Dataset
from torchvision import transforms

from soundbay.data_augmentation import ChainedAugmentations
import matplotlib.pyplot as plt

class BaseDataset(Dataset):
    '''
    class for storing and loading data.
    '''
    def __init__(self, data_path, metadata_path, augmentations, augmentations_p, preprocessors,
<<<<<<< HEAD
                 seq_length=1, len_buffer=0.1, data_sample_rate=44100, sample_rate=44100, mode="train",
                 slice_flag=False, margin_ratio=0,
                 split_metadata_by_label=False):
=======
                 seq_length=1, data_sample_rate=44100, sample_rate=44100, mode="train",
                 slice_flag=False, margin_ratio=0, split_metadata_by_label=False):
>>>>>>> dbbe759b
        """
        __init__ method initiates ClassifierDataset instance:
        Input:
        data_path - string
        metadata_path - string
        augmentations - list of classes (not instances) from data_augmentation.py
        augmentations_p - array of probabilities (float64)
        preprocessors - list of classes from preprocessors (TBD function)

        Output:
        ClassifierDataset Object - inherits from Dataset object in PyTorch package
        """
        self.audio_dict = self._create_audio_dict(Path(data_path))
        self.metadata_path = metadata_path
        self.dtype_dict = {'filename': 'str'}
        metadata = pd.read_csv(self.metadata_path, dtype=self.dtype_dict)
        self.metadata = self._update_metadata_by_mode(metadata, mode, split_metadata_by_label)
        self.mode = mode
        self.seq_length = seq_length
        self.sample_rate = sample_rate
        self.data_sample_rate = data_sample_rate
        self.sampler = torchaudio.transforms.Resample(orig_freq=data_sample_rate, new_freq=sample_rate)
        self._preprocess_metadata(slice_flag)
        self.augmenter = self._set_augmentations(augmentations, augmentations_p)
        self.preprocessor = self.set_preprocessor(preprocessors)
        assert (0 <= margin_ratio) and (1 >= margin_ratio)
        self.margin_ratio = margin_ratio
        self.items_per_classes = np.unique(self.metadata['label'], return_counts=True)[1]
        weights = 1 / self.items_per_classes
        self.samples_weight = np.array([weights[t] for t in self.metadata['label'] ])


    @staticmethod
    def _update_metadata_by_mode(metadata, mode, split_metadata_by_label):
        if split_metadata_by_label:
            metadata = metadata[metadata['split_type'] == mode]
        return metadata

    def _create_audio_dict(self, data_path: Path) -> dict:
        """
            create reference dict to extract audio files from metadata annotation
            Input:
            data_path - Path object
            Output:
            audio_dict contains references to audio paths given name from metadata
        """
        audio_paths = data_path.rglob('*.wav')
        return {x.name.replace('.wav', ''): x for x in audio_paths}

    def _preprocess_metadata(self, slice_flag=False):
        """
        function _preprocesses_metadata grabs calls with minimal length of self.seq_length + len_buffer
        Input:
            slice_flag: bool, default = False
                If true, the metadata file is sliced into segments of lengths self.seq_length.
        Output:
        ClassifierDataset object with self.metadata dataframe after applying the condition
        """

        # All calls are worthy (because we can later create a bigger slice contain them that is still a call in
        # _get_audio) but only long enough background sections will do.
        self.metadata = self.metadata[
            ((self.metadata['call_length'] >= self.seq_length) & (self.metadata['label'] == 0)) |
            (self.metadata['label'] > 0)
            ]

        if slice_flag:
            self._slice_sequence()

        self.metadata.reset_index(drop=True, inplace=True)

    def _grab_fields(self, idx):
        """
        grabs fields from metadata according to idx
        input :idx
        output: begin_time - start time of segment
                end_time - end time of segment
                path_to_file - full path to file
        """
        filename = self.metadata['filename'][idx]
        begin_time = self.metadata['begin_time'][idx]
        end_time = self.metadata['end_time'][idx]
        path_to_file = self.audio_dict[filename]
        orig_sample_rate = sf.info(path_to_file).samplerate
        assert orig_sample_rate == self.data_sample_rate
        begin_time = int(begin_time * orig_sample_rate)
        end_time = int(end_time * orig_sample_rate)
        label = self.metadata['label'][idx]
        if 'channel' in self.metadata.columns:
            channel = self.metadata['channel'][idx]
        else:
            channel = None
        return path_to_file, begin_time, end_time, label, channel


    def _slice_sequence(self):
        """
        function _slice_sequence process metadata list call lengths to be sliced according to self.seq_length
        self
        Output:
        self.metadata sliced according to buffers
        """
        self.metadata = self.metadata.reset_index(drop=True)
        sliced_times = list(starmap(np.arange, zip(self.metadata['begin_time'], self.metadata['end_time'], repeat(self.seq_length))))

        new_begin_time = list(x[:-1] for x in sliced_times)
        duplicate_size_vector = [len(list_elem) for list_elem in new_begin_time] # vector to duplicate original dataframe
        new_begin_time = np.concatenate(new_begin_time) # vectorize to array
        new_end_time = np.concatenate(list(x[1:] for x in sliced_times)) # same for end_times
        self.metadata = self.metadata.iloc[self.metadata.index.repeat(duplicate_size_vector)].reset_index(drop=True)
        self.metadata['begin_time'] = new_begin_time
        self.metadata['end_time'] = new_end_time
        self.metadata['call_length'] = np.shape(self.metadata)[0] * [self.seq_length]
        return

    def _get_audio(self, path_to_file, begin_time, end_time, label, channel=None):
        raise NotImplementedError

    def _set_augmentations(self, augmentations_dict, augmentations_p):
        """
        get augmentations list and instantiate - TBD
        """
        if augmentations_dict is not None:
            augmentations_list = [instantiate(args) for args in augmentations_dict.values()]
        else:
            augmentations_list = []
        augmenter = ChainedAugmentations(augmentations_list, augmentations_p) if self.mode == 'train' else torch.nn.Identity()
        return augmenter

    @staticmethod
    def set_preprocessor(preprocessors_args):
        """
        function set_preprocessor takes preprocessors_args as an argument and creates a preprocessor object
        to be applied later on the audio segment

        input:
        preprocessors_args - list of classes from torchvision

        output:
        preprocessor - Composes several transforms together (transforms object)
        """
        if len(preprocessors_args) > 0:
            processors_list = [instantiate(args) for args in preprocessors_args.values()]
            preprocessor = transforms.Compose(processors_list)
        else:
            preprocessor = torch.nn.Identity()
        return preprocessor

    def __getitem__(self, idx):
        '''
        __getitem__ method loads item according to idx from the metadata

        input:
        idx - int

        output:
        For train/ val modes -
        audio_processed, label, audio_raw, idx - torch tensor (1-d if no spectrogram is applied/ 2-d if applied a spectrogram
        , int (if mode="train" only), 2-d tensor, int

        For test - audio_processed - torch tensor (1-d if no spectrogram is applied/ 2-d if applied a spectrogram


        '''
        path_to_file, begin_time, end_time, label, channel = self._grab_fields(idx)
        audio = self._get_audio(path_to_file, begin_time, end_time, label, channel)
        audio_raw = self.sampler(audio)
        audio_augmented = self.augmenter(audio_raw)
        audio_processed = self.preprocessor(audio_augmented)

        if self.mode == "train" or self.mode == "val":
            label = self.metadata["label"][idx]
            return audio_processed, label, audio_raw, idx

        elif self.mode == "test":
            return audio_processed

    def __len__(self):
        return self.metadata.shape[0]




class ClassifierDataset(BaseDataset):
    '''
    This class inherits all the traits from BaseDataset and handles cases that include Background noise
    (margin ratio feature is implemented)
    '''


    def _get_audio(self, path_to_file, begin_time, end_time, label, channel=None):
        """
        _get_audio gets a path_to_file from _grab_fields method and also begin_time and end_time
        and returns the audio segment in a torch.tensor

        input:
        path_to_file - string
        begin_time - int
        end_time - int

        output:
        audio - pytorch tensor (1-D array)
        """
        seg_length = end_time - begin_time
        requested_seq_length = int(self.seq_length * self.data_sample_rate)
        last_start_time = sf.info(path_to_file).frames - requested_seq_length
        # Do all this stuff only to calls in training set, because otherwise _slice_sequence has already been done
        if self.mode == "train":
            if seg_length >= requested_seq_length:
                # Only for calls we can safely add sections out of the call and label it as call
                if (self.margin_ratio != 0) and (label > 0):
                    # self.margin_ratio ranges from 0 to 1 - indicates the relative part from seq_len to exceed call_length
                    margin_len_begin = int(requested_seq_length * self.margin_ratio)
                    margin_len_end = int(requested_seq_length * (1 - self.margin_ratio))
                    start_time = random.randint(max(begin_time - margin_len_begin, 0),
                                                min(end_time - margin_len_end, last_start_time))
                else:
                    start_time = random.randint(begin_time, min(end_time - requested_seq_length, last_start_time))

                if start_time < 0:
                    start_time = 0
            else:  # We know we can only arrive here with label > 0 because we filtered out short bg segments.
                # If the call is too short, the selected interval can be any interval of length requested_seq_length
                # that contains it.
                short_call_margin = requested_seq_length - seg_length
                # start time is between short_call_margin before begin time, and the latest time you can start and still
                # both contain the whole call and not get out of the file
                start_time = random.randint(max(begin_time - short_call_margin, 0),
                                            min(begin_time, last_start_time))
        else:
            start_time = begin_time
        data, _ = sf.read(str(path_to_file), start=start_time,
                          stop=start_time + requested_seq_length)
        if channel is not None:
            data = data[:, channel - 1]
        if data.shape[0] < 1:
            raise ValueError(f"Audio segment is empty. {path_to_file}: "
                             f"{start_time}, {start_time + requested_seq_length}")
        audio = torch.tensor(data, dtype=torch.float).unsqueeze(0)
        return audio


class NoBackGroundDataset(BaseDataset):
    '''
    This  class inherits all the traits from BaseDataset and handles cases with no Background noise (calls only dataset)
    '''



    def _get_audio(self, path_to_file, begin_time, end_time, label, channel=None):
        """
        _get_audio gets a path_to_file from _grab_fields method and also begin_time and end_time
        and returns the audio segment in a torch.tensor

        input:
        path_to_file - string
        begin_time - int
        end_time - int

        output:
        audio - pytorch tensor (1-D array)
        """
        if (self.mode == "train"):
            start_time = random.randint(begin_time, end_time - int(self.seq_length * self.data_sample_rate))
            if start_time < 0:
                start_time = 0
        else:
            start_time = begin_time
        data, _ = sf.read(str(path_to_file), start=start_time,
                          stop=start_time + int(self.seq_length * self.data_sample_rate))
        if channel is not None:
            data = data[:, channel-1]
        if data.shape[0] < 1:
           raise ValueError(f"Audio segment is empty. {path_to_file}: "
                            f"{start_time}, {start_time + int(self.seq_length * self.data_sample_rate)}")
        audio = torch.tensor(data, dtype=torch.float).unsqueeze(0)
        return audio


class PeakNormalize:
    """Convert array to lay between 0 to 1"""

    def __call__(self, sample):

        return (sample - sample.min()) / (sample.max() - sample.min())


class MinFreqSpectrogram:
    """Cut the spectrogram frequency axis to make it start from min_freq"""
    def __init__(self, min_freq_spectrogram, sample_rate):
        self.min_freq_spectrogram = min_freq_spectrogram
        self.sample_rate = sample_rate

    def edit_spectrogram_axis(self, sample):
        max_freq_in_spectrogram = self.sample_rate / 2
        min_value = sample.size(dim=1) * self.min_freq_spectrogram / max_freq_in_spectrogram
        min_value = int(np.floor(min_value))
        sample = sample[:, min_value:, :]

        return sample

    def __call__(self, sample):

        return self.edit_spectrogram_axis(sample)


class UnitNormalize:
    """Remove mean and divide by std to normalize samples"""

    def __call__(self, sample):

        return (sample - sample.mean()) / (sample.std() + 1e-8)


class SlidingWindowNormalize:
    """ Based on Sliding window augmentations of
    https://github.com/cchinchristopherj/Right-Whale-Convolutional-Neural-Network/blob/master/whale_cnn.py
        Translated to torch
        Has 50/50 chance of activating H sliding window or V sliding window

        Must come after spectrogram and before AmplitudeToDB
    """

    def __init__(self, sr: float, n_fft: int, lower_cutoff: float = 50, norm=True,
                 inner_ratio: float = 0.06, outer_ratio: float = 0.5):
        self.sr = sr
        self.n_fft = n_fft
        self.lower_cutoff = lower_cutoff
        self.norm = norm
        self.inner_ratio = inner_ratio
        self.outer_ratio = outer_ratio

    def spectrogram_norm(self, spect):

        min_f_ind = int((self.lower_cutoff / (self.sr / 2)) * self.n_fft)

        mval, sval = np.mean(spect[min_f_ind:, :]), np.std(spect[min_f_ind:, :])
        fact_ = 1.5
        spect[spect > mval + fact_ * sval] = mval + fact_ * sval
        spect[spect < mval - fact_ * sval] = mval - fact_ * sval
        spect[:min_f_ind, :] = mval

        return spect

    # slidingWindowV Function from: https://github.com/nmkridler/moby2/blob/master/metrics.py
    def slidingWindow(self, torch_spectrogram, dim=0):
        ''' slidingWindow Method
                Enhance the contrast vertically (along frequency dimension) for dim=0 and
                horizontally (along temporal dimension) for dim=1

                Args:
                    torch_spectrogram: 2-D numpy array image
                    dim: dimension to do the sliding window across
                Returns:
                    Q: 2-D numpy array image with vertically-enhanced contrast

        '''
        if dim not in {0, 1}:
            raise ValueError('dim must be 0 or 1')

        spect = torch_spectrogram.cpu().clone().numpy()
        spect_shape = spect.shape
        spect = spect.squeeze()
        if self.norm:
            spect = self.spectrogram_norm(spect)

        # Set up the local mean window
        wInner = np.ones(int(self.inner_ratio * spect.shape[dim]))
        # Set up the overall mean window
        wOuter = np.ones(int(self.outer_ratio * spect.shape[dim]))
        # Remove overall mean and local mean using np.convolve
        for i in range(spect.shape[1-dim]):
            if dim == 0:
                spect[:, i] = spect[:, i] - (
                        np.convolve(spect[:, i], wOuter, 'same') - np.convolve(spect[:, i], wInner, 'same')) / (
                            wOuter.shape[0] - wInner.shape[0])
            elif dim == 1:
                spect[i, :] = spect[i, :] - (
                        np.convolve(spect[i, :], wOuter, 'same') - np.convolve(spect[i, :], wInner, 'same')) / (
                                      wOuter.shape[0] - wInner.shape[0])

        spect[spect < 0] = 0.
        return torch.from_numpy(spect).reshape(spect_shape)

    def __call__(self, x):

        if random.random() < 0.5:
            return self.slidingWindow(x, dim=0)
        else:
            return self.slidingWindow(x, dim=1)


class Resize(torchvision.transforms.Resize):

    def __init__(self, size):
        super().__init__(list(size))


class InferenceDataset(Dataset):
    '''
    class for storing and loading data.
    '''
    def __init__(self, file_path: Union[str, Path],
                 preprocessors: DictConfig,
                 seq_length: float = 1,
                 data_sample_rate: int = 44100,
                 sample_rate: int = 44100):
        """
        __init__ method initiates InferenceDataset instance:
        Input:

        Output:
        InferenceDataset Object - inherits from Dataset object in PyTorch package
        """
        self.file_path = file_path
        self.metadata_path = self.file_path  # alias to support inference pipeline
        self.seq_length = seq_length
        self.sample_rate = sample_rate
        self.data_sample_rate = data_sample_rate
        self.sampler = torchaudio.transforms.Resample(orig_freq=data_sample_rate, new_freq=sample_rate)
        self.preprocessor = ClassifierDataset.set_preprocessor(preprocessors)
        self._create_start_times()

    def _create_start_times(self):
        """
            create reference dict to extract audio files from metadata annotation
            Input:
            data_path - Path object
            Output:
            audio_dict contains references to audio paths given name from metadata
        """
        audio_len = sf.info(self.file_path).duration
        self._start_times = np.arange(0, audio_len//self.seq_length * self.seq_length, self.seq_length)

    def _get_audio(self, begin_time):
        """
        _get_audio gets a path_to_file from _grab_fields method and also begin_time and end_time
        and returns the audio segment in a torch.tensor

        input:
        path_to_file - string
        begin_time - int
        end_time - int

        output:
        audio - pytorch tensor (1-D array)
        """
        data, orig_sample_rate = sf.read(self.file_path, start=begin_time,
                          stop=begin_time + int(self.seq_length * self.data_sample_rate))
        assert orig_sample_rate == self.data_sample_rate, \
            f'sample rate is {orig_sample_rate}, should be {self.data_sample_rate}'
        audio = torch.tensor(data, dtype=torch.float).unsqueeze(0)
        return audio

    def __getitem__(self, idx):
        '''
        __getitem__ method loads item according to idx from the metadata

        input:
        idx - int

        output:
        audio, label - torch tensor (1-d if no spectrogram is applied/ 2-d if applied a spectrogram
        , int (if mode="train" only)
        '''
        begin_time = int(self._start_times[idx] * self.data_sample_rate)
        audio = self._get_audio(begin_time)
        audio = self.sampler(audio)
        audio = self.preprocessor(audio)

        return audio

    def __len__(self):
        return len(self._start_times)<|MERGE_RESOLUTION|>--- conflicted
+++ resolved
@@ -1,13 +1,10 @@
 import random
 from itertools import starmap, repeat
 from pathlib import Path
-<<<<<<< HEAD
+from copy import deepcopy
 from typing import Union
 
 import librosa
-=======
-from copy import deepcopy
->>>>>>> dbbe759b
 import numpy as np
 import pandas as pd
 import soundfile as sf
@@ -22,19 +19,14 @@
 from soundbay.data_augmentation import ChainedAugmentations
 import matplotlib.pyplot as plt
 
+
 class BaseDataset(Dataset):
-    '''
+    """
     class for storing and loading data.
-    '''
+    """
     def __init__(self, data_path, metadata_path, augmentations, augmentations_p, preprocessors,
-<<<<<<< HEAD
-                 seq_length=1, len_buffer=0.1, data_sample_rate=44100, sample_rate=44100, mode="train",
-                 slice_flag=False, margin_ratio=0,
-                 split_metadata_by_label=False):
-=======
                  seq_length=1, data_sample_rate=44100, sample_rate=44100, mode="train",
                  slice_flag=False, margin_ratio=0, split_metadata_by_label=False):
->>>>>>> dbbe759b
         """
         __init__ method initiates ClassifierDataset instance:
         Input:
@@ -66,7 +58,6 @@
         weights = 1 / self.items_per_classes
         self.samples_weight = np.array([weights[t] for t in self.metadata['label'] ])
 
-
     @staticmethod
     def _update_metadata_by_mode(metadata, mode, split_metadata_by_label):
         if split_metadata_by_label:
@@ -91,7 +82,7 @@
             slice_flag: bool, default = False
                 If true, the metadata file is sliced into segments of lengths self.seq_length.
         Output:
-        ClassifierDataset object with self.metadata dataframe after applying the condition
+            ClassifierDataset object with self.metadata dataframe after applying the condition
         """
 
         # All calls are worthy (because we can later create a bigger slice contain them that is still a call in
@@ -129,7 +120,6 @@
             channel = None
         return path_to_file, begin_time, end_time, label, channel
 
-
     def _slice_sequence(self):
         """
         function _slice_sequence process metadata list call lengths to be sliced according to self.seq_length
@@ -219,11 +209,10 @@
 
 
 class ClassifierDataset(BaseDataset):
-    '''
+    """
     This class inherits all the traits from BaseDataset and handles cases that include Background noise
     (margin ratio feature is implemented)
-    '''
-
+    """
 
     def _get_audio(self, path_to_file, begin_time, end_time, label, channel=None):
         """
@@ -278,11 +267,9 @@
 
 
 class NoBackGroundDataset(BaseDataset):
-    '''
+    """
     This  class inherits all the traits from BaseDataset and handles cases with no Background noise (calls only dataset)
-    '''
-
-
+    """
 
     def _get_audio(self, path_to_file, begin_time, end_time, label, channel=None):
         """
