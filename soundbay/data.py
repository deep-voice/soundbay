import random
from itertools import starmap, repeat
from pathlib import Path
from typing import Union
from decimal import Decimal

import numpy as np
import pandas as pd
import soundfile as sf
import torch
import torchaudio
import torchvision
from hydra.utils import instantiate
from omegaconf import DictConfig
from torch.utils.data import Dataset
from torchvision import transforms
from audiomentations import Compose


class BaseDataset(Dataset):
    """
    class for storing and loading data.
    """
    def __init__(self, data_path, metadata_path, augmentations, augmentations_p, preprocessors,
                 seq_length=1, data_sample_rate=44100, sample_rate=44100, mode="train",
                 slice_flag=False, margin_ratio=0, split_metadata_by_label=False, path_hierarchy: int = 0):
        """
        __init__ method initiates ClassifierDataset instance:
        Input:
        data_path - string
        metadata_path - string
        augmentations - list of classes audiogemtations
        augmentations_p - array of probabilities (float64)
        preprocessors - list of classes from preprocessors (TBD function)
        path_hierarchy - enables working with data that is organized in a hierarchy of folders. The default value is 0,
        which means all the audio files are flattened in the same folder. If the value is 1, the audio files are
        organized in one folder per class, and so on. The annotations in the metadata has to be aligned with the path
        hierarchy, and to include the parent folder names in the filename column.
        Example:
            path_hierarchy = 0:
            - main_folder
                - file1.wav
                - file2.wav
                - file3.wav
            path_hierarchy = 1:
            - main_folder
                - sub_folder1
                    - file1.wav
                    - file5.wav
                - sub_folder2
                    - file2.wav
                    - file4.wav
                - sub_folder3
                    - file3.wav
                    - file8.wav
        Output:
        ClassifierDataset Object - inherits from Dataset object in PyTorch package
        """
        self.audio_dict = self._create_audio_dict(Path(data_path), path_hierarchy=path_hierarchy)
        self.metadata_path = metadata_path
        self.dtype_dict = {'filename': 'str'}
        metadata = pd.read_csv(self.metadata_path, dtype=self.dtype_dict)
        self.metadata = self._update_metadata_by_mode(metadata, mode, split_metadata_by_label)
        self.mode = mode
        self.seq_length = seq_length
        self.sample_rate = sample_rate
        self.data_sample_rate = data_sample_rate
        self.sampler = torchaudio.transforms.Resample(orig_freq=data_sample_rate, new_freq=sample_rate)
        self._preprocess_metadata(slice_flag)
        self.augmenter = self._set_augmentations(augmentations, augmentations_p)
        self.preprocessor = self.set_preprocessor(preprocessors)
        assert (0 <= margin_ratio) and (1 >= margin_ratio)
        self.margin_ratio = margin_ratio
        self.items_per_classes = np.unique(self.metadata['label'], return_counts=True)[1]
        weights = 1 / self.items_per_classes
        self.samples_weight = np.array([weights[t] for t in self.metadata['label'] ])

    @staticmethod
    def _update_metadata_by_mode(metadata, mode, split_metadata_by_label):
        if split_metadata_by_label:
            metadata = metadata[metadata['split_type'] == mode]
        return metadata

    def _create_audio_dict(self, data_path: Path, path_hierarchy=0) -> dict:
        """
            create reference dict to extract audio files from metadata annotation
            Input:
            data_path - Path object
            Output:
            audio_dict contains references to audio paths given name from metadata
        """
        def get_parent_path(path, path_hierarchy):
            parent_path_parts = path.parts[:-1]
            assert len(parent_path_parts) > path_hierarchy, \
<<<<<<< HEAD
                f"Make sure path_hierarchy={path_hierarchy} is smaller than actual files hierarchy len(parent_path_parts)={len(parent_path_parts)}"
=======
                (f"Make sure path_hierarchy:{path_hierarchy} is smaller than actual files hierarchy "
                 f"{len(parent_path_parts)}")
>>>>>>> 1c44ec0b
            return '/'.join(parent_path_parts[len(parent_path_parts) - path_hierarchy:])

        audio_paths = list(data_path.rglob('*.wav'))
        return {f'{get_parent_path(x, path_hierarchy)}/{x.name[:-4]}'.strip('/'): x for x in audio_paths}

    def _preprocess_metadata(self, slice_flag=False):
        """
        function _preprocesses_metadata grabs calls with minimal length of self.seq_length + len_buffer
        Input:
            slice_flag: bool, default = False
                If true, the metadata file is sliced into segments of lengths self.seq_length.
        Output:
            ClassifierDataset object with self.metadata dataframe after applying the condition
        """

        # All calls are worthy (because we can later create a bigger slice contain them that is still a call in
        # _get_audio) but only long enough background sections will do.
        self.metadata = self.metadata[
            ((self.metadata['call_length'] >= self.seq_length) & (self.metadata['label'] == 0)) |
            (self.metadata['label'] > 0)
            ]

        # sometimes the bbox's end time exceeds the file's length
        for name, sub_df in self.metadata.groupby('filename'):
            duration = sf.info(str(self.audio_dict[name])).duration
            if not all(sub_df['end_time'] <= duration):
                print(f'seems like some tags in file {name} have bigger end_time than its duration')
                print(f"file {name} --- int(duration): {int(duration)} --- biggest end time: {sub_df['end_time'].max()}")

        if slice_flag:
            self._slice_sequence()

        self.metadata.reset_index(drop=True, inplace=True)

    def _grab_fields(self, idx):
        """
        grabs fields from metadata according to idx
        input :idx
        output: begin_time - start time of segment
                end_time - end time of segment
                path_to_file - full path to file
        """
        filename = self.metadata['filename'][idx]
        begin_time = self.metadata['begin_time'][idx]
        end_time = self.metadata['end_time'][idx]
        path_to_file = self.audio_dict[filename]
        orig_sample_rate = sf.info(path_to_file).samplerate
        assert orig_sample_rate == self.data_sample_rate
        begin_time = int(begin_time * orig_sample_rate)
        end_time = int(end_time * orig_sample_rate)
        label = self.metadata['label'][idx]
        if 'channel' in self.metadata.columns:
            channel = self.metadata['channel'][idx]
        else:
            channel = None
        return path_to_file, begin_time, end_time, label, channel

    def _slice_sequence(self):
        """
        function _slice_sequence process metadata list call lengths to be sliced according to self.seq_length
        self
        Output:
        self.metadata sliced according to buffers
        """
        self.metadata = self.metadata.reset_index(drop=True)
        count_values_before = self.metadata.value_counts('label', sort=False) # for validating that the following code doesn't lose samples
        sliced_times = list(starmap(np.arange, zip(self.metadata['begin_time'], self.metadata['end_time'], repeat(self.seq_length))))
        # add the last sequence at the end of this list for calls only (only if it does not exceed the file)
        sliced_times = list([np.append(s, self.metadata.loc[i, 'end_time']) if self.metadata.loc[i, 'label'] != 0
                             else s for i, s in enumerate(sliced_times)])
        new_begin_time = list(x[:-1] for x in sliced_times)
        duplicate_size_vector = [len(list_elem) for list_elem in new_begin_time] # vector to duplicate original dataframe
        new_begin_time = np.concatenate(new_begin_time) # vectorize to array
        new_end_time = np.concatenate(list(x[1:] for x in sliced_times)) # same for end_times
        self.metadata = self.metadata.iloc[self.metadata.index.repeat(duplicate_size_vector)].reset_index(drop=True)
        self.metadata['begin_time'] = new_begin_time
        self.metadata['end_time'] = new_end_time
        self.metadata['call_length'] = np.shape(self.metadata)[0] * [self.seq_length]
        if not all(self.metadata.value_counts('label', sort=False) >= count_values_before):
            print(f'Note: seems like _slice_sequence erases data.\nbefore:{count_values_before}\nafter:{self.metadata.value_counts("label", sort=False)}')
        return

    def _get_audio(self, path_to_file, begin_time, end_time, label, channel=None):
        raise NotImplementedError

    def _set_augmentations(self, augmentations_dict, augmentations_p):
        """
        get augmentations list and instantiate - TBD
        """
        if augmentations_dict is not None:
            augmentations_list = [instantiate(args) for args in augmentations_dict.values()]
        else:
            augmentations_list = []
        self._train_augmenter = Compose(augmentations_list, p=augmentations_p, shuffle=True)
        self._val_augmenter = torch.nn.Identity()

    def augment(self, x):
        if self.mode == 'train':
            return torch.tensor(self._train_augmenter(x.numpy(), self.sample_rate), dtype=torch.float32)
        else:
            return self._val_augmenter(x)

    @staticmethod
    def set_preprocessor(preprocessors_args):
        """
        function set_preprocessor takes preprocessors_args as an argument and creates a preprocessor object
        to be applied later on the audio segment

        input:
        preprocessors_args - list of classes from torchvision

        output:
        preprocessor - Composes several transforms together (transforms object)
        """
        if len(preprocessors_args) > 0:
            processors_list = [instantiate(args) for args in preprocessors_args.values()]
            preprocessor = transforms.Compose(processors_list)
        else:
            preprocessor = torch.nn.Identity()
        return preprocessor

    def __getitem__(self, idx):
        '''
        __getitem__ method loads item according to idx from the metadata

        input:
        idx - int

        output:
        For train/ val modes -
        audio_processed, label, audio_raw, idx - torch tensor (1-d if no spectrogram is applied/ 2-d if applied a spectrogram
        , int (if mode="train" only), 2-d tensor, int

        For test - audio_processed - torch tensor (1-d if no spectrogram is applied/ 2-d if applied a spectrogram


        '''
        path_to_file, begin_time, end_time, label, channel = self._grab_fields(idx)
        audio = self._get_audio(path_to_file, begin_time, end_time, label, channel)
        audio_raw = self.sampler(audio)
        audio_augmented = self.augment(audio_raw)
        audio_processed = self.preprocessor(audio_augmented)

        if self.mode == "train" or self.mode == "val":
            label = self.metadata["label"][idx]
            return audio_processed, label, audio_raw, {"idx": idx, "begin_time": begin_time, "org_file": Path(path_to_file).stem}

        elif self.mode == "test":
            return audio_processed

    def __len__(self):
        return self.metadata.shape[0]




class ClassifierDataset(BaseDataset):
    """
    This class inherits all the traits from BaseDataset and handles cases that include Background noise
    (margin ratio feature is implemented)
    """

    def _get_audio(self, path_to_file, begin_time, end_time, label, channel=None):
        """
        _get_audio gets a path_to_file from _grab_fields method and also begin_time and end_time
        and returns the audio segment in a torch.tensor

        input:
        path_to_file - string
        begin_time - int
        end_time - int

        output:
        audio - pytorch tensor (1-D array)
        """
        seg_length = end_time - begin_time
        requested_seq_length = int(self.seq_length * self.data_sample_rate)
        last_start_time = sf.info(path_to_file).frames - requested_seq_length
        # Do all this stuff only to calls in training set, because otherwise _slice_sequence has already been done
        if self.mode == "train":
            if seg_length >= requested_seq_length:
                # Only for calls we can safely add sections out of the call and label it as call
                if (self.margin_ratio != 0) and (label > 0):
                    # self.margin_ratio ranges from 0 to 1 - indicates the relative part from seq_len to exceed call_length
                    margin_len_begin = int(requested_seq_length * self.margin_ratio)
                    margin_len_end = int(requested_seq_length * (1 - self.margin_ratio))
                    start_time = random.randint(max(begin_time - margin_len_begin, 0),
                                                min(end_time - margin_len_end, last_start_time))
                else:
                    start_time = random.randint(begin_time, min(end_time - requested_seq_length, last_start_time))

                if start_time < 0:
                    start_time = 0
            else:  # We know we can only arrive here with label > 0 because we filtered out short bg segments.
                # If the call is too short, the selected interval can be any interval of length requested_seq_length
                # that contains it.
                short_call_margin = requested_seq_length - seg_length
                # start time is between short_call_margin before begin time, and the latest time you can start and still
                # both contain the whole call and not get out of the file
                start_time = random.randint(max(begin_time - short_call_margin, 0),
                                            min(begin_time, last_start_time))
        else:
            if begin_time < last_start_time:
                start_time = begin_time
            else:
                print(f'in {path_to_file}, one of the val\'s begin times is too big and exceeding the file so it was set to be smaller\nbegin time:{begin_time}, last_start_time:{last_start_time}')
                start_time = last_start_time
        data, _ = sf.read(str(path_to_file), start=start_time,
                          stop=start_time + requested_seq_length)
        if channel is not None and data.ndim > 1:
            assert channel > 0, f"channel as to be a positive integer, got {channel}"
            data = data[:, channel - 1]
        elif channel is None and data.ndim > 1:
            data = data[:, 0] # when channel is not specified, take the first channel
        if data.shape[0] < 1:
            raise ValueError(f"Audio segment is empty. {path_to_file}: "
                             f"{start_time}, {start_time + requested_seq_length}")
        audio = torch.tensor(data, dtype=torch.float).unsqueeze(0)
        return audio


class NoBackGroundDataset(BaseDataset):
    """
    This  class inherits all the traits from BaseDataset and handles cases with no Background noise (calls only dataset)
    """

    def _get_audio(self, path_to_file, begin_time, end_time, label, channel=None):
        """
        _get_audio gets a path_to_file from _grab_fields method and also begin_time and end_time
        and returns the audio segment in a torch.tensor

        input:
        path_to_file - string
        begin_time - int
        end_time - int

        output:
        audio - pytorch tensor (1-D array)
        """
        if (self.mode == "train"):
            start_time = random.randint(begin_time, end_time - int(self.seq_length * self.data_sample_rate))
            if start_time < 0:
                start_time = 0
        else:
            start_time = begin_time
        data, _ = sf.read(str(path_to_file), start=start_time,
                          stop=start_time + int(self.seq_length * self.data_sample_rate))
        if channel is not None:
            data = data[:, channel-1]
        if data.shape[0] < 1:
           raise ValueError(f"Audio segment is empty. {path_to_file}: "
                            f"{start_time}, {start_time + int(self.seq_length * self.data_sample_rate)}")
        audio = torch.tensor(data, dtype=torch.float).unsqueeze(0)
        return audio


class PeakNormalize:
    """Convert array to lay between 0 to 1"""

    def __call__(self, sample):

        return (sample - sample.min()) / (sample.max() - sample.min() + 1e-8)


class MinFreqFiltering:
    """Cut the spectrogram frequency axis to make it start from min_freq
    ***Note: In case a MaxFreqFiltering is implemented, the max_freq should be greater than min_freq***

    input:
        min_freq_filtering - int
        sample_rate - int

    output:
        spectrogram - pytorch tensor (3-D array)
    """

    def __init__(self, min_freq_filtering, sample_rate):
        self.min_freq_filtering = min_freq_filtering
        self.sample_rate = sample_rate

    def edit_spectrogram_axis(self, sample):
        if self.min_freq_filtering > self.sample_rate / 2 or self.min_freq_filtering < 0:
            raise ValueError("min_freq_filtering should be greater than 0, and smaller than sample_rate/2")
        max_freq_in_spectrogram = self.sample_rate / 2
        min_value = sample.size(dim=1) * self.min_freq_filtering / max_freq_in_spectrogram
        min_value = int(np.floor(min_value))
        sample = sample[:, min_value:, :]

        return sample

    def __call__(self, sample):

        return self.edit_spectrogram_axis(sample)


class UnitNormalize:
    """Remove mean and divide by std to normalize samples"""

    def __call__(self, sample):

        return (sample - sample.mean()) / (sample.std() + 1e-8)


class SlidingWindowNormalize:
    """ Based on Sliding window augmentations of
    https://github.com/cchinchristopherj/Right-Whale-Convolutional-Neural-Network/blob/master/whale_cnn.py
        Translated to torch
        Has 50/50 chance of activating H sliding window or V sliding window

        Must come after spectrogram and before AmplitudeToDB
    """

    def __init__(self, sr: float, n_fft: int, lower_cutoff: float = 50, norm=True,
                 inner_ratio: float = 0.06, outer_ratio: float = 0.5):
        self.sr = sr
        self.n_fft = n_fft
        self.lower_cutoff = lower_cutoff
        self.norm = norm
        self.inner_ratio = inner_ratio
        self.outer_ratio = outer_ratio

    def spectrogram_norm(self, spect):

        min_f_ind = int((self.lower_cutoff / (self.sr / 2)) * self.n_fft)

        mval, sval = np.mean(spect[min_f_ind:, :]), np.std(spect[min_f_ind:, :])
        fact_ = 1.5
        spect[spect > mval + fact_ * sval] = mval + fact_ * sval
        spect[spect < mval - fact_ * sval] = mval - fact_ * sval
        spect[:min_f_ind, :] = mval

        return spect

    # slidingWindowV Function from: https://github.com/nmkridler/moby2/blob/master/metrics.py
    def slidingWindow(self, torch_spectrogram, dim=0):
        ''' slidingWindow Method
                Enhance the contrast vertically (along frequency dimension) for dim=0 and
                horizontally (along temporal dimension) for dim=1

                Args:
                    torch_spectrogram: 2-D numpy array image
                    dim: dimension to do the sliding window across
                Returns:
                    Q: 2-D numpy array image with vertically-enhanced contrast

        '''
        if dim not in {0, 1}:
            raise ValueError('dim must be 0 or 1')

        spect = torch_spectrogram.cpu().clone().numpy()
        spect_shape = spect.shape
        spect = spect.squeeze()
        if self.norm:
            spect = self.spectrogram_norm(spect)

        # Set up the local mean window
        wInner = np.ones(int(self.inner_ratio * spect.shape[dim]))
        # Set up the overall mean window
        wOuter = np.ones(int(self.outer_ratio * spect.shape[dim]))
        # Remove overall mean and local mean using np.convolve
        for i in range(spect.shape[1-dim]):
            if dim == 0:
                spect[:, i] = spect[:, i] - (
                        np.convolve(spect[:, i], wOuter, 'same') - np.convolve(spect[:, i], wInner, 'same')) / (
                            wOuter.shape[0] - wInner.shape[0])
            elif dim == 1:
                spect[i, :] = spect[i, :] - (
                        np.convolve(spect[i, :], wOuter, 'same') - np.convolve(spect[i, :], wInner, 'same')) / (
                                      wOuter.shape[0] - wInner.shape[0])

        spect[spect < 0] = 0.
        return torch.from_numpy(spect).reshape(spect_shape)

    def __call__(self, x):

        if random.random() < 0.5:
            return self.slidingWindow(x, dim=0)
        else:
            return self.slidingWindow(x, dim=1)


class Resize(torchvision.transforms.Resize):

    def __init__(self, size):
        super().__init__(list(size))


class InferenceDataset(Dataset):
    '''
    class for storing and loading data.
    '''
    def __init__(self, file_path: Union[str, Path],
                 preprocessors: DictConfig,
                 seq_length: float = 1,
                 data_sample_rate: int = 44100,
                 sample_rate: int = 44100,
                 channel: int = None):
        """
        __init__ method initiates InferenceDataset instance:
        Input:

        Output:
        InferenceDataset Object - inherits from Dataset object in PyTorch package
        """
        self.file_path = file_path
        self.metadata_path = self.file_path  # alias to support inference pipeline
        self.seq_length = seq_length
        self.sample_rate = sample_rate
        self.data_sample_rate = data_sample_rate
        self.sampler = torchaudio.transforms.Resample(orig_freq=data_sample_rate, new_freq=sample_rate)
        self.preprocessor = ClassifierDataset.set_preprocessor(preprocessors)
        self.channel = channel
        self._create_start_times()

    def _create_start_times(self):
        """
            create reference dict to extract audio files from metadata annotation
            Input:
            data_path - Path object
            Output:
            audio_dict contains references to audio paths given name from metadata
        """
        audio_len = sf.info(self.file_path).duration
        decimal_place = abs(Decimal(str(self.seq_length)).as_tuple().exponent)
        self._start_times = np.arange(0, round(audio_len//self.seq_length * self.seq_length, decimal_place),
                                      self.seq_length)

    def _get_audio(self, begin_time):
        """
        _get_audio gets a path_to_file from _grab_fields method and also begin_time and end_time
        and returns the audio segment in a torch.tensor

        input:
        path_to_file - string
        begin_time - int
        end_time - int

        output:
        audio - pytorch tensor (1-D array)
        """
        duration = sf.info(self.file_path).duration
        stop_time = begin_time + int(self.seq_length * self.data_sample_rate)
        assert duration * self.data_sample_rate >= stop_time, f"trying to load audio from {begin_time} to {stop_time} but audio is only {duration} long"
        data, orig_sample_rate = sf.read(self.file_path, start=begin_time, stop=stop_time)
        num_channels = sf.info(self.file_path).channels
        if (self.channel is not None) and (num_channels > 1):
            data = data[:, self.channel]
        assert orig_sample_rate == self.data_sample_rate, \
            f'sample rate is {orig_sample_rate}, should be {self.data_sample_rate}'
        audio = torch.tensor(data, dtype=torch.float).unsqueeze(0)
        return audio

    def __getitem__(self, idx):
        '''
        __getitem__ method loads item according to idx from the metadata

        input:
        idx - int

        output:
        audio, label - torch tensor (1-d if no spectrogram is applied/ 2-d if applied a spectrogram
        , int (if mode="train" only)
        '''
        begin_time = int(self._start_times[idx] * self.data_sample_rate)
        audio = self._get_audio(begin_time)
        audio = self.sampler(audio)
        audio = self.preprocessor(audio)

        return audio

    def __len__(self):
        return len(self._start_times)<|MERGE_RESOLUTION|>--- conflicted
+++ resolved
@@ -92,12 +92,8 @@
         def get_parent_path(path, path_hierarchy):
             parent_path_parts = path.parts[:-1]
             assert len(parent_path_parts) > path_hierarchy, \
-<<<<<<< HEAD
-                f"Make sure path_hierarchy={path_hierarchy} is smaller than actual files hierarchy len(parent_path_parts)={len(parent_path_parts)}"
-=======
                 (f"Make sure path_hierarchy:{path_hierarchy} is smaller than actual files hierarchy "
                  f"{len(parent_path_parts)}")
->>>>>>> 1c44ec0b
             return '/'.join(parent_path_parts[len(parent_path_parts) - path_hierarchy:])
 
         audio_paths = list(data_path.rglob('*.wav'))
