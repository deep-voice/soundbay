--- conflicted
+++ resolved
@@ -149,12 +149,8 @@
         self.metadata['begin_time'] = new_begin_time
         self.metadata['end_time'] = new_end_time
         self.metadata['call_length'] = np.shape(self.metadata)[0] * [self.seq_length]
-<<<<<<< HEAD
-        assert all(self.metadata.value_counts('label', sort=False) >= count_values_before), 'seems like _slice_sequence erases data'
-=======
         if not all(self.metadata.value_counts('label', sort=False) >= count_values_before):
             print(f'Note: seems like _slice_sequence erases data.\nbefore:{count_values_before}\nafter:{self.metadata.value_counts("label", sort=False)}')
->>>>>>> 46385424
         return
 
     def _get_audio(self, path_to_file, begin_time, end_time, label, channel=None):
