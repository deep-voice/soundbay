# @package _global_
data:
  test_dataset:
    _target_: soundbay.data.InferenceDataset
    file_path: './tests/assets/data/sample.wav'
    data_sample_rate: ${data.data_sample_rate}
    sample_rate: ${data.sample_rate} # it is needed don't delete it!
<<<<<<< HEAD
    overlap: 0 
=======
    overlap: 0
>>>>>>> 9fdb711d
  batch_size: 64
  num_workers: 2
  data_sample_rate: 44100<|MERGE_RESOLUTION|>--- conflicted
+++ resolved
@@ -5,11 +5,7 @@
     file_path: './tests/assets/data/sample.wav'
     data_sample_rate: ${data.data_sample_rate}
     sample_rate: ${data.sample_rate} # it is needed don't delete it!
-<<<<<<< HEAD
-    overlap: 0 
-=======
     overlap: 0
->>>>>>> 9fdb711d
   batch_size: 64
   num_workers: 2
   data_sample_rate: 44100