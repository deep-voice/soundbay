# @package _global_
_augmentations:
  freq_shift:
    _target_: audiomentations.PitchShift
    min_semitones: -4
    max_semitones: 4
    p: 0.5
  time_stretch:
    _target_: audiomentations.TimeStretch
    min_rate: 0.9
    max_rate: 1.1
    p: 0.5
  time_masking:
    _target_: audiomentations.TimeMask
    min_band_part: 0.05
    max_band_part: 0.2
    p: 0.5
  frequency_masking:
<<<<<<< HEAD
    _target_: soundbay.data_augmentation.FrequencyMasking
    p: 0.5
    sr: ${data.sample_rate}
    min_freq_in_segment: 2000
    max_freq_in_segment: ${data.max_freq}
    attenuation_gain: 120
    bandwidth_to_filter_out: 1
=======
    _target_: audiomentations.BandStopFilter
    min_center_freq: 500
    max_center_freq: ${data.max_freq}
    min_bandwidth_fraction: 0.05
    max_bandwidth_fraction: 0.2
    p: 0.5
>>>>>>> 892439ef
<|MERGE_RESOLUTION|>--- conflicted
+++ resolved
@@ -16,19 +16,9 @@
     max_band_part: 0.2
     p: 0.5
   frequency_masking:
-<<<<<<< HEAD
-    _target_: soundbay.data_augmentation.FrequencyMasking
-    p: 0.5
-    sr: ${data.sample_rate}
-    min_freq_in_segment: 2000
-    max_freq_in_segment: ${data.max_freq}
-    attenuation_gain: 120
-    bandwidth_to_filter_out: 1
-=======
     _target_: audiomentations.BandStopFilter
-    min_center_freq: 500
+    min_center_freq: 2000
     max_center_freq: ${data.max_freq}
     min_bandwidth_fraction: 0.05
     max_bandwidth_fraction: 0.2
-    p: 0.5
->>>>>>> 892439ef
+    p: 0.5