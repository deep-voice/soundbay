# @package _global_
_preprocessors:
  spectrogram:
    _target_: torchaudio.transforms.Spectrogram
<<<<<<< HEAD
    n_fft: ${data.n_fft}
    hop_length: ${data.hop_length}
=======
    n_fft: 1024
    hop_length: 256
  min_freq_filtering:
    _target_: soundbay.data.MinFreqFiltering
    min_freq_filtering: ${data.min_freq_filtering}
    sample_rate: ${data.sample_rate}
>>>>>>> fa4beec4
  amplitude_2_db:
    _target_: torchaudio.transforms.AmplitudeToDB
  unit_norm:
    _target_: soundbay.data.UnitNormalize<|MERGE_RESOLUTION|>--- conflicted
+++ resolved
@@ -2,17 +2,12 @@
 _preprocessors:
   spectrogram:
     _target_: torchaudio.transforms.Spectrogram
-<<<<<<< HEAD
     n_fft: ${data.n_fft}
     hop_length: ${data.hop_length}
-=======
-    n_fft: 1024
-    hop_length: 256
   min_freq_filtering:
     _target_: soundbay.data.MinFreqFiltering
     min_freq_filtering: ${data.min_freq_filtering}
     sample_rate: ${data.sample_rate}
->>>>>>> fa4beec4
   amplitude_2_db:
     _target_: torchaudio.transforms.AmplitudeToDB
   unit_norm:
