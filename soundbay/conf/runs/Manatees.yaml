# @package _global_
defaults:
<<<<<<< HEAD
  - data: Manatees
  - augmentations: _augmentations
  - preprocessors: _preprocessors
  - model: defaults
  - optim: defaults_finetune
  - experiment: defaults
=======
  - ../data: Manatees
  - ../augmentations: _augmentations
  - ../preprocessors: _preprocessors
  - ../model: defaults
  - ../optim: defaults
  - ../experiment: defaults
>>>>>>> e9e500a2
<|MERGE_RESOLUTION|>--- conflicted
+++ resolved
@@ -1,17 +1,8 @@
 # @package _global_
 defaults:
-<<<<<<< HEAD
-  - data: Manatees
-  - augmentations: _augmentations
-  - preprocessors: _preprocessors
-  - model: defaults
-  - optim: defaults_finetune
-  - experiment: defaults
-=======
   - ../data: Manatees
   - ../augmentations: _augmentations
   - ../preprocessors: _preprocessors
   - ../model: defaults
   - ../optim: defaults
-  - ../experiment: defaults
->>>>>>> e9e500a2
+  - ../experiment: defaults