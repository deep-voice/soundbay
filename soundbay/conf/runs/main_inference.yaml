# @package _global_
defaults:
<<<<<<< HEAD
  - data: inference_manatees #TODO: change back to defaults_inference if not working on manatees
  - experiment: inference
  - experiment: null_hydra
=======
  - ../data: defaults_inference
  - ../experiment: inference
>>>>>>> e9e500a2
<|MERGE_RESOLUTION|>--- conflicted
+++ resolved
@@ -1,10 +1,4 @@
 # @package _global_
 defaults:
-<<<<<<< HEAD
-  - data: inference_manatees #TODO: change back to defaults_inference if not working on manatees
-  - experiment: inference
-  - experiment: null_hydra
-=======
   - ../data: defaults_inference
-  - ../experiment: inference
->>>>>>> e9e500a2
+  - ../experiment: inference