<<<<<<< HEAD
import numpy as np
from typing import Union, Generator, Tuple
=======
from typing import Union, Generator, Tuple, List
>>>>>>> a967ce60
import torch
import torch.utils.data
from tqdm import tqdm
from pathlib import Path
from soundbay.utils.app import app
from soundbay.utils.logging import Logger


class Trainer:
    """
    Trainer class -
    concludes the variables related to training a model
    Args:
        train_dataloader(Generator) - defined in main.py
        val_dataloader(Generator) - defined in main.py
        optimizer(torch.optimizer) -
        criterion(torch.o)
        epochs: int,
        logger: Logger,
        output_path: Union[str, Path],
        device: Union[torch.device, None] = torch.device("cpu"),
        scheduler=None,
        checkpoint: str = None,
        debug: bool = False):

    """
    def __init__(self,
                 model: torch.nn.Module,
                 train_dataloader: Generator[Tuple[torch.tensor, torch.tensor], None, None],
                 val_dataloader: Generator[Tuple[torch.tensor, torch.tensor], None, None],
                 optimizer: torch.optim,
                 criterion,
                 epochs: int,
                 logger: Logger,
                 output_path: Union[str, Path],
                 device: Union[torch.device, None] = torch.device("cpu"),
                 scheduler=None,
                 checkpoint: str = None,
                 load_optimizer_state: bool = False,
                 label_names: List[str] = None,
                 debug: bool = False):

        # set parameters for stft loss
        self.model = model
        self.epochs = epochs
        self.logger = logger
        self.criterion = criterion
        self.device = device
        self.epochs_trained = 0
        self.debug = debug
        self.optimizer = optimizer
        self.scheduler = scheduler
        self.verbose = True
        self.train_dataloader = train_dataloader
        self.val_dataloader = val_dataloader
        self.output_path = output_path
        self.label_names = list(label_names) if label_names else None

        # load checkpoint
        if checkpoint:
            self._load_checkpoint(checkpoint_path=checkpoint, load_optimizer_state=load_optimizer_state)

    def train(self):
        best_loss = float('inf')
        # Run training script
        iterator = tqdm(range(self.epochs_trained, self.epochs),
                        desc='Running Epochs', leave=True, disable=not self.verbose)
        for epoch in iterator:
            self.logger.reset_losses()
            self.train_epoch(epoch)
            self.epochs_trained += 1
            self.eval_epoch(epoch)
            # save checkpoint
            loss = self.logger.loss_meter_val['loss'].summarize_epoch()
            if loss < best_loss:
                best_loss = loss
                self._save_checkpoint("best.pth")
            self._save_checkpoint("last.pth")
            if self.verbose:  # show batch metrics in progress bar
                s = 'epoch: ' + str(epoch) + ', ' + str(self.logger.metrics_dict)
                iterator.set_postfix_str(s)
            if self.debug and epoch > 2:
                break


    def train_epoch(self, epoch):
        self.model.train()
        for it, batch in tqdm(enumerate(self.train_dataloader), desc='train'):
            if it == 3 and self.debug:
                break

            self.model.zero_grad()
            audio, label, raw_wav, idx = batch
            audio, label  = audio.to(self.device), label.to(self.device)

            if it == 0 and not self.debug:
                self.logger.upload_artifacts(audio, label, raw_wav, idx, sample_rate=self.train_dataloader.dataset.sample_rate, flag='train')

            # estimate and calc losses
            estimated_label = self.model(audio)
            if estimated_label.shape[1] > 2: #Softmax in case of multiclass
                soft = torch.nn.Softmax()
                estimated_label = soft(estimated_label)
            loss = self.criterion(estimated_label, label)
            loss.backward()
            self.optimizer.step()

            # update losses and log batch

            self.logger.update_losses(loss.detach(), flag='train')
            self.logger.update_predictions((estimated_label, label))

        # logging
        if not app.args.experiment.debug:
            self.logger.calc_metrics(epoch, 'train', self.label_names)

        self.logger.log(epoch, 'train')
        if self.scheduler is not None:
            self.scheduler.step()

    def eval_epoch(self, epoch: int):

        with torch.no_grad():
            self.model.eval()
            for it, batch in tqdm(enumerate(self.val_dataloader), desc='val'):
                if it == 3 and self.debug:
                    break
                audio, label, raw_wav, idx = batch
                audio, label = audio.to(self.device), label.to(self.device)
                if it == 0 and not self.debug:
                    self.logger.upload_artifacts(audio, label, raw_wav, idx, sample_rate=self.train_dataloader.dataset.sample_rate, flag='val')

                # estimate and calc losses
                estimated_label = self.model(audio)
                loss = self.criterion(estimated_label, label)

                # update losses
                self.logger.update_losses(loss.detach(), flag='val')
                self.logger.update_predictions((estimated_label, label))

            # logging
            if not app.args.experiment.debug:
                self.logger.calc_metrics(epoch, 'val', self.label_names)
            self.logger.log(epoch, 'val')


    def _save_checkpoint(self, checkpoint_path: Union[str, None]):
        """Save checkpoint.
        Args:
            checkpoint_path (str): Checkpoint path to be saved.
        """
        if checkpoint_path is None or app.args.experiment.debug:
            return
        state_dict = {"optimizer": self.optimizer.state_dict(),
                      "scheduler": self.scheduler.state_dict() if self.scheduler is not None else None,
                      "epochs": self.epochs_trained,
                      "model": self.model.state_dict(),
                      "args": app.args
                      }

        torch.save(state_dict, self.output_path / checkpoint_path)

    def _load_checkpoint(self, checkpoint_path: Union[str, None], load_optimizer_state: bool):
        """Load checkpoint.
        Args:
            checkpoint_path (str): Checkpoint path to be loaded.
        """
        if checkpoint_path is None:
            return
        print('Loading checkpoint')
        state_dict = torch.load(checkpoint_path, map_location='cpu')
        self.model.load_state_dict(state_dict["model"])
        if load_optimizer_state:
            self.epochs_trained = state_dict["epochs"]
            self.optimizer.load_state_dict(state_dict["optimizer"])
            if self.scheduler is not None:
                self.scheduler.load_state_dict(state_dict["scheduler"])<|MERGE_RESOLUTION|>--- conflicted
+++ resolved
@@ -1,9 +1,5 @@
-<<<<<<< HEAD
 import numpy as np
-from typing import Union, Generator, Tuple
-=======
 from typing import Union, Generator, Tuple, List
->>>>>>> a967ce60
 import torch
 import torch.utils.data
 from tqdm import tqdm
